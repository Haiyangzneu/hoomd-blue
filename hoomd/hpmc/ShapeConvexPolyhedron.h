// Copyright (c) 2009-2019 The Regents of the University of Michigan
// This file is part of the HOOMD-blue project, released under the BSD 3-Clause License.

#pragma once

#include "hoomd/HOOMDMath.h"
#include "hoomd/BoxDim.h"
#include "hoomd/VectorMath.h"
#include "ShapeSphere.h"    //< For the base template of test_overlap
#include "XenoCollide3D.h"
#include "MAP3D.h"
#include "hoomd/ManagedArray.h"
#include "hoomd/hpmc/OBB.h"

#include <cfloat>

<<<<<<< HEAD
#ifdef NVCC
=======
#ifndef __SHAPE_CONVEX_POLYHEDRON_H__
#define __SHAPE_CONVEX_POLYHEDRON_H__

/*! \file ShapeConvexPolyhedron.h
    \brief Defines the convex polyhedron shape
*/

// need to declare these class methods with __device__ qualifiers when building in nvcc
// DEVICE is __device__ when included in nvcc and blank when included into the host compiler
#ifdef __HIPCC__
>>>>>>> b1e476b7
#define DEVICE __device__
#define HOSTDEVICE __host__ __device__
#else
#define DEVICE
#define HOSTDEVICE
#include <iostream>
#if defined (__SSE__)
#include <immintrin.h>
#endif
#endif

namespace hpmc
{

namespace detail
{

/** Convex polyhedron vertices

    Define the parameters of a convex polyhedron for HPMC shape overlap checks. Convex polyhedra are
    defined by the convex hull of N vertices. The polyhedrons's diameter is precomputed from the
    vertex farthest from the origin. Convex polyhedra may have sweep radius greater than 0 which
    makes them rounded convex polyhedra. Coordinates are stored with x, y, and z in separate arrays
    to support vector intrinsics on the CPU. These arrays are stored in ManagedArray to support
    arbitrary numbers of verticles.
*/
struct PolyhedronVertices : ShapeParams
    {
    /// Default constructor initializes zero values.
    DEVICE PolyhedronVertices()
        : n_hull_verts(0),
          N(0),
          diameter(OverlapReal(0)),
          sweep_radius(OverlapReal(0)),
          ignore(0)
        { }

<<<<<<< HEAD
    #ifndef NVCC
    /** Initialize with a given number of vertices
    */
    PolyhedronVertices(unsigned int _N, bool managed=false)
        : ignore(0)
        {
        std::vector<vec3<OverlapReal>> v(_N, vec3<OverlapReal>(0,0,0));
        setVerts(v, 0);
        }

    PolyhedronVertices(const std::vector<vec3<OverlapReal>>& verts,
                       OverlapReal sweep_radius_,
                       unsigned int ignore_,
                       bool managed=false)
        : x(verts.size(), managed),
          y(verts.size(), managed),
          z(verts.size(), managed),
=======
    #ifndef __HIPCC__
    //! Default constructor initializes zero values.
    DEVICE poly3d_verts(bool _managed)
        : x(0,_managed,32),
          y(0,_managed,32),
          z(0,_managed,32),
          hull_verts(0,_managed,32),
>>>>>>> b1e476b7
          n_hull_verts(0),
          N(verts.size()),
          diameter(0.0),
          sweep_radius(sweep_radius_),
          ignore(ignore_)
        {
        setVerts(verts, sweep_radius_);
        }

    /** Set the shape vertices

        Sets new vertices for the shape. Maintains the same managed memory state.

        @param verts Vertices to set
        @param sweep_radius_ Sweep radius
    */
    void setVerts(const std::vector<vec3<OverlapReal>>& verts,
                  OverlapReal sweep_radius_)
        {
        N = verts.size();
        diameter = 0;
        sweep_radius = sweep_radius_;
        bool managed = x.isManaged();

        unsigned int align_size = 8; //for AVX
        unsigned int N_align =((N + align_size - 1)/align_size)*align_size;
        x = ManagedArray<OverlapReal>(N_align, managed, 32); // 32byte alignment for AVX
        y = ManagedArray<OverlapReal>(N_align, managed, 32);
        z = ManagedArray<OverlapReal>(N_align, managed, 32);
        for (unsigned int i = 0; i <  N_align; ++i)
            {
            x[i] = y[i] = z[i] = OverlapReal(0.0);
            }

        // copy the verts over from the std vector and compute the radius on the way
        OverlapReal radius_sq = OverlapReal(0.0);
        for (unsigned int i = 0; i < verts.size(); i++)
            {
            const auto& vert = verts[i];
            x[i] = vert.x;
            y[i] = vert.y;
            z[i] = vert.z;
            radius_sq = max(radius_sq, dot(vert, vert));
            }
        // set the diameter
        diameter = 2*(sqrt(radius_sq) + sweep_radius);

        if (N >= 3)
            {
            // compute convex hull of vertices
            std::vector<quickhull::Vector3<OverlapReal>> qh_pts;
            for (unsigned int i = 0; i < N; i++)
                {
                quickhull::Vector3<OverlapReal> vert;
                vert.x = x[i];
                vert.y = y[i];
                vert.z = z[i];
                qh_pts.push_back(vert);
                }

            quickhull::QuickHull<OverlapReal> qh;
            // argument 2: CCW orientation of triangles viewed from outside
            // argument 3: use existing vertex list
            auto hull = qh.getConvexHull(qh_pts, false, true);
            auto indexBuffer = hull.getIndexBuffer();

            hull_verts = ManagedArray<unsigned int>(indexBuffer.size(), managed);
            n_hull_verts = indexBuffer.size();

            for (unsigned int i = 0; i < indexBuffer.size(); i++)
                 hull_verts[i] = indexBuffer[i];
            }

        if (N >= 1)
            {
            std::vector<OverlapReal> vertex_radii(N, sweep_radius);
            std::vector<vec3<OverlapReal> > pts(N);
            for (unsigned int i = 0; i < N; ++i)
                pts[i] = vec3<OverlapReal>(x[i], y[i],z[i]);

            obb = detail::compute_obb(pts, vertex_radii, managed);
            }
        }

    /// Construct from a Python dictionary
    PolyhedronVertices(pybind11::dict v, bool managed=false)
        : PolyhedronVertices((unsigned int)pybind11::len(v["vertices"]), managed)
        {
        pybind11::list verts = v["vertices"];
        ignore = v["ignore_statistics"].cast<unsigned int>();

        // extract the verts from the python list
        std::vector<vec3<OverlapReal>> vert_vector;
        for (unsigned int i = 0; i < pybind11::len(verts); i++)
            {
            pybind11::list verts_i = pybind11::cast<pybind11::list>(verts[i]);
            if (len(verts_i) != 3)
                throw std::runtime_error("Each vertex must have 3 elements");
            vec3<OverlapReal> vert = vec3<OverlapReal>(pybind11::cast<OverlapReal>(verts_i[0]),
                                                       pybind11::cast<OverlapReal>(verts_i[1]),
                                                       pybind11::cast<OverlapReal>(verts_i[2]));
            vert_vector.push_back(vert);
            }

        setVerts(vert_vector, v["sweep_radius"].cast<float>());
        }

    /// Convert parameters to a python dictionary
    pybind11::dict asDict()
        {
        pybind11::dict v;
        pybind11::list verts;
        for(unsigned int i = 0; i < N; i++)
            {
            pybind11::list vert;
            vert.append(x[i]);
            vert.append(y[i]);
            vert.append(z[i]);
            pybind11::tuple vert_tuple = pybind11::tuple(vert);
            verts.append(vert_tuple);
            }
        v["vertices"] = verts;
        v["ignore_statistics"] = ignore;
        v["sweep_radius"] = sweep_radius;
        return v;
        }

    #endif

    DEVICE void load_shared(char *& ptr, unsigned int &available_bytes)
        {
        x.load_shared(ptr,available_bytes);
        y.load_shared(ptr,available_bytes);
        z.load_shared(ptr,available_bytes);
        hull_verts.load_shared(ptr,available_bytes);
        }

    /** Determine size of the shared memory allocation

        @param ptr Pointer to increment
        @param available_bytes Size of remaining shared memory allocation
     */
    HOSTDEVICE void allocate_shared(char *& ptr, unsigned int &available_bytes) const
        {
        x.allocate_shared(ptr,available_bytes);
        y.allocate_shared(ptr,available_bytes);
        z.allocate_shared(ptr,available_bytes);
        hull_verts.allocate_shared(ptr,available_bytes);
        }

<<<<<<< HEAD
    #ifdef ENABLE_CUDA
=======
    #ifdef ENABLE_HIP
    //! Set CUDA memory hints
>>>>>>> b1e476b7
    void set_memory_hint() const
        {
        x.set_memory_hint();
        y.set_memory_hint();
        z.set_memory_hint();
        hull_verts.set_memory_hint();
        }
    #endif

    /// X coordinate of vertices
    ManagedArray<OverlapReal> x;

    /// Y coordinate of vertices
    ManagedArray<OverlapReal> y;

    /// Z coordinate of vertices
    ManagedArray<OverlapReal> z;

    /** List of triangles hull_verts[3*i], hull_verts[3*i+1], hull_verts[3*i+2] making up the convex
        hull
    */
    ManagedArray<unsigned int> hull_verts;

    /// Number of vertices in the convex hull
    unsigned int n_hull_verts;

    /// Number of vertices
    unsigned int N;

    /// Circumsphere diameter
    OverlapReal diameter;

    /// Radius of the sphere sweep (used for spheropolyhedra)
    OverlapReal sweep_radius;

    /// True when move statistics should not be counted
    unsigned int ignore;

    /// Tight fitting bounding box
    detail::OBB obb;
    }__attribute__((aligned(32)));

/** Support function for ShapePolyhedron

    SupportFuncPolyhedron is a functor that computes the support function for ShapePolyhedron. For a
    given input vector in local coordinates, it finds the vertex most in that direction.
*/
class SupportFuncConvexPolyhedron
    {
    public:
        /** Construct a support function for a convex polyhedron

            @param _verts Polyhedron vertices

            Note that for performance it is assumed that unused vertices (beyond N) have already
            been set to zero.
        */
        DEVICE SupportFuncConvexPolyhedron(const PolyhedronVertices& _verts,
            OverlapReal extra_sweep_radius=OverlapReal(0.0))
            : verts(_verts), sweep_radius(extra_sweep_radius)
            {
            }

        /** Compute the support function

            @param n Normal vector input (in the local frame)
            @returns Local coords of the point furthest in the direction of n
        */
        DEVICE vec3<OverlapReal> operator() (const vec3<OverlapReal>& n) const
            {
            OverlapReal max_dot = -(verts.diameter * verts.diameter);
            unsigned int max_idx = 0;

            if (verts.N > 0)
                {
<<<<<<< HEAD
                #if !defined(NVCC) && defined(__AVX__) && (defined(SINGLE_PRECISION) || defined(ENABLE_HPMC_MIXED_PRECISION))
                // process dot products with AVX 8 at a time on the CPU when working with more than
                // 4 verts
=======
                #if !defined(__HIPCC__) && defined(__AVX__) && (defined(SINGLE_PRECISION) || defined(ENABLE_HPMC_MIXED_PRECISION))
                // process dot products with AVX 8 at a time on the CPU when working with more than 4 verts
>>>>>>> b1e476b7
                __m256 nx_v = _mm256_broadcast_ss(&n.x);
                __m256 ny_v = _mm256_broadcast_ss(&n.y);
                __m256 nz_v = _mm256_broadcast_ss(&n.z);
                __m256 max_dot_v = _mm256_broadcast_ss(&max_dot);
                float d_s[verts.x.size()] __attribute__((aligned(32)));

                for (unsigned int i = 0; i < verts.N; i+=8)
                    {
                    __m256 x_v = _mm256_load_ps(verts.x.get() + i);
                    __m256 y_v = _mm256_load_ps(verts.y.get() + i);
                    __m256 z_v = _mm256_load_ps(verts.z.get() + i);

                    __m256 d_v = _mm256_add_ps(_mm256_mul_ps(nx_v, x_v), _mm256_add_ps(_mm256_mul_ps(ny_v, y_v), _mm256_mul_ps(nz_v, z_v)));

                    // determine a maximum in each of the 8 channels as we go
                    max_dot_v = _mm256_max_ps(max_dot_v, d_v);

                    _mm256_store_ps(d_s + i, d_v);
                    }

                // find the maximum of the 8 channels
                // http://stackoverflow.com/questions/17638487/minimum-of-4-sp-values-in-m128
                max_dot_v = _mm256_max_ps(max_dot_v, _mm256_shuffle_ps(max_dot_v, max_dot_v, _MM_SHUFFLE(2, 1, 0, 3)));
                max_dot_v = _mm256_max_ps(max_dot_v, _mm256_shuffle_ps(max_dot_v, max_dot_v, _MM_SHUFFLE(1, 0, 3, 2)));
                // shuffles work only within the two 128b segments, so right now we have two separate max values
                // swap the left and right hand sides and max again to get the final max
                max_dot_v = _mm256_max_ps(max_dot_v, _mm256_permute2f128_ps(max_dot_v, max_dot_v, 1));

                // loop again and find the max. The reason this is in a 2nd loop is because branch mis-predictions
                // and the extra max calls kill performance if this is in the first loop
                // Use BSF to find the first index of the max element
                // https://software.intel.com/en-us/forums/topic/285956
                for (unsigned int i = 0; i < verts.N; i+=8)
                    {
                    __m256 d_v = _mm256_load_ps(d_s + i);

                    int id = __builtin_ffs(_mm256_movemask_ps(_mm256_cmp_ps(max_dot_v, d_v, 0)));

                    if (id)
                        {
                        max_idx = i + id - 1;
                        break;
                        }
                    }
                #elif !defined(__HIPCC__) && defined(__SSE__) && (defined(SINGLE_PRECISION) || defined(ENABLE_HPMC_MIXED_PRECISION))
                // process dot products with SSE 4 at a time on the CPU
                __m128 nx_v = _mm_load_ps1(&n.x);
                __m128 ny_v = _mm_load_ps1(&n.y);
                __m128 nz_v = _mm_load_ps1(&n.z);
                __m128 max_dot_v = _mm_load_ps1(&max_dot);
                float d_s[verts.x.size()] __attribute__((aligned(16)));

                for (unsigned int i = 0; i < verts.N; i+=4)
                    {
                    __m128 x_v = _mm_load_ps(verts.x.get() + i);
                    __m128 y_v = _mm_load_ps(verts.y.get() + i);
                    __m128 z_v = _mm_load_ps(verts.z.get() + i);

                    __m128 d_v = _mm_add_ps(_mm_mul_ps(nx_v, x_v), _mm_add_ps(_mm_mul_ps(ny_v, y_v), _mm_mul_ps(nz_v, z_v)));

                    // determine a maximum in each of the 4 channels as we go
                    max_dot_v = _mm_max_ps(max_dot_v, d_v);

                    _mm_store_ps(d_s + i, d_v);
                    }

                // find the maximum of the 4 channels
                // http://stackoverflow.com/questions/17638487/minimum-of-4-sp-values-in-m128
                max_dot_v = _mm_max_ps(max_dot_v, _mm_shuffle_ps(max_dot_v, max_dot_v, _MM_SHUFFLE(2, 1, 0, 3)));
                max_dot_v = _mm_max_ps(max_dot_v, _mm_shuffle_ps(max_dot_v, max_dot_v, _MM_SHUFFLE(1, 0, 3, 2)));

                // loop again and find the max. The reason this is in a 2nd loop is because branch mis-predictions
                // and the extra max calls kill performance if this is in the first loop
                // Use BSF to find the first index of the max element
                // https://software.intel.com/en-us/forums/topic/285956
                for (unsigned int i = 0; i < verts.N; i+=4)
                    {
                    __m128 d_v = _mm_load_ps(d_s + i);

                    int id = __builtin_ffs(_mm_movemask_ps(_mm_cmpeq_ps(max_dot_v, d_v)));

                    if (id)
                        {
                        max_idx = i + id - 1;
                        break;
                        }
                    }
                #else

                // if no AVX or SSE, or running in double precision, fall back on serial computation
                // this code path also triggers on the GPU

                OverlapReal max_dot0 = dot(n, vec3<OverlapReal>(verts.x[0], verts.y[0], verts.z[0]));
                unsigned int max_idx0 = 0;
                OverlapReal max_dot1 = dot(n, vec3<OverlapReal>(verts.x[1], verts.y[1], verts.z[1]));
                unsigned int max_idx1 = 1;
                OverlapReal max_dot2 = dot(n, vec3<OverlapReal>(verts.x[2], verts.y[2], verts.z[2]));
                unsigned int max_idx2 = 2;
                OverlapReal max_dot3 = dot(n, vec3<OverlapReal>(verts.x[3], verts.y[3], verts.z[3]));
                unsigned int max_idx3 = 3;

                for (unsigned int i = 4; i < verts.N; i+=4)
                    {
                    const OverlapReal *verts_x = verts.x.get() + i;
                    const OverlapReal *verts_y = verts.y.get() + i;
                    const OverlapReal *verts_z = verts.z.get() + i;
                    OverlapReal d0 = dot(n, vec3<OverlapReal>(verts_x[0], verts_y[0], verts_z[0]));
                    OverlapReal d1 = dot(n, vec3<OverlapReal>(verts_x[1], verts_y[1], verts_z[1]));
                    OverlapReal d2 = dot(n, vec3<OverlapReal>(verts_x[2], verts_y[2], verts_z[2]));
                    OverlapReal d3 = dot(n, vec3<OverlapReal>(verts_x[3], verts_y[3], verts_z[3]));

                    if (d0 > max_dot0)
                        {
                        max_dot0 = d0;
                        max_idx0 = i;
                        }
                    if (d1 > max_dot1)
                        {
                        max_dot1 = d1;
                        max_idx1 = i+1;
                        }
                    if (d2 > max_dot2)
                        {
                        max_dot2 = d2;
                        max_idx2 = i+2;
                        }
                    if (d3 > max_dot3)
                        {
                        max_dot3 = d3;
                        max_idx3 = i+3;
                        }
                    }


                max_dot = max_dot0;
                max_idx = max_idx0;

                if (max_dot1 > max_dot)
                    {
                    max_dot = max_dot1;
                    max_idx = max_idx1;
                    }
                if (max_dot2 > max_dot)
                    {
                    max_dot = max_dot2;
                    max_idx = max_idx2;
                    }
                if (max_dot3 > max_dot)
                    {
                    max_dot = max_dot3;
                    max_idx = max_idx3;
                    }
                #endif

                vec3<OverlapReal> v(verts.x[max_idx], verts.y[max_idx], verts.z[max_idx]);
                if (sweep_radius != OverlapReal(0.0))
                    return v + (sweep_radius * fast::rsqrt(dot(n,n))) * n;
                else
                    return v;
                } // end if(verts.N > 0)
            else
                {
                if (sweep_radius != OverlapReal(0.0))
                    return (sweep_radius * fast::rsqrt(dot(n,n))) * n;
                else
                    return vec3<OverlapReal>(0.0, 0.0, 0.0); // No verts!
                }
            }

    private:
        const PolyhedronVertices& verts;      //!< Vertices of the polyhedron
        const OverlapReal sweep_radius; //!< Extra sweep radius
    };

/** Geometric primitives for closest point calculation

    From Real Time Collision Detection (Christer Ericson)
    https://doi.org/10.1201/b14581
*/
DEVICE inline vec3<OverlapReal> closestPointOnTriangle(const vec3<OverlapReal>& p,
     const vec3<OverlapReal>& a, const vec3<OverlapReal>& b, const vec3<OverlapReal>& c)
    {
    vec3<OverlapReal> ab = b - a;
    vec3<OverlapReal> ac = c - a;
    vec3<OverlapReal> ap = p - a;

    OverlapReal d1 = dot(ab, ap);
    OverlapReal d2 = dot(ac, ap);
    if (d1 <= OverlapReal(0.0) && d2 <= OverlapReal(0.0)) return a; // barycentric coordinates (1,0,0)

    // Check if P in vertex region outside B
    vec3<OverlapReal> bp = p - b;
    OverlapReal d3 = dot(ab, bp);
    OverlapReal d4 = dot(ac, bp);
    if (d3 >= OverlapReal(0.0) && d4 <= d3) return b; // barycentric coordinates (0,1,0)

    // Check if P in edge region of AB, if so return projection of P onto AB
    OverlapReal vc = d1*d4 - d3*d2;
    if (vc <= OverlapReal(0.0) && d1 >= OverlapReal(0.0) && d3 <= OverlapReal(0.0))
        {
        OverlapReal v = d1 / (d1 - d3);
        return a + v * ab; // barycentric coordinates (1-v,v,0)
        }

    // Check if P in vertex region outside C
    vec3<OverlapReal> cp = p - c;
    OverlapReal d5 = dot(ab, cp);
    OverlapReal d6 = dot(ac, cp);
    if (d6 >= OverlapReal(0.0) && d5 <= d6) return c; // barycentric coordinates (0,0,1)

    // Check if P in edge region of AC, if so return projection of P onto AC
    OverlapReal vb = d5*d2 - d1*d6;
    if (vb <= OverlapReal(0.0) && d2 >= OverlapReal(0.0) && d6 <= OverlapReal(0.0))
        {
        OverlapReal w = d2 / (d2 - d6);
        return a + w * ac; // barycentric coordinates (1-w,0,w)
        }
    // Check if P in edge region of BC, if so return projection of P onto BC
    OverlapReal va = d3*d6 - d5*d4;
    if (va <= OverlapReal(0.0) && (d4 - d3) >= OverlapReal(0.0) && (d5 - d6) >= OverlapReal(0.0))
        {
        OverlapReal w = (d4 - d3) / ((d4 - d3) + (d5 - d6));
        return b + w * (c - b); // barycentric coordinates (0,1-w,w)
        }

    // P inside face region. Compute Q through its barycentric coordinates (u,v,w)
    OverlapReal denom = OverlapReal(1.0) / (va + vb + vc);
    OverlapReal v = vb * denom;
    OverlapReal w = vc * denom;
    return a + ab*v+ac * w; // = u*a + v*b + w*c, u = va * denom = 1.0f - v - w
    }

/// Test if point p lies outside plane through abc
DEVICE inline bool PointOutsideOfPlane(const vec3<OverlapReal>& p,
                                       const vec3<OverlapReal>& a,
                                       const vec3<OverlapReal>& b,
                                       const vec3<OverlapReal>& c)
    {
    return dot(p-a,cross(b-a,c-a)) >= OverlapReal(0.0);
    }

/// Find the point on a segment closest to point p
DEVICE inline vec3<OverlapReal> ClosestPtPointSegment(const vec3<OverlapReal>& c,
                                                      const vec3<OverlapReal>& a,
                                                      const vec3<OverlapReal>& b,
                                                      OverlapReal& t)
    {
    vec3<OverlapReal> ab = b - a;

    vec3<OverlapReal> d;

    // Project c onto ab, but deferring divide by dot(ab,ab)
    t = dot(c -a, ab);

    if (t <= OverlapReal(0.0))
        {
        // c projects outside the [a,b] interval, on the a side; clamp to a
        t = OverlapReal(0.0);
        d = a;
        }
    else
        {
        OverlapReal denom = dot(ab,ab);
        if (t >= denom)
            {
            // c project outside the [a,b] interval, on the b side; clamp to b
            t = OverlapReal(1.0);
            d = b;
            }
        else
            {
            // c projects inside the [a,b] interval' must do deferred divide now
            t = t / denom;
            d = a + t * ab;
            }
        }

    return d;
    }

/** Projection function for ShapeConvexPolyhedron

    ProjectionFuncConvexPolyhedron is a functor that computes the projection function for
    ShapePolyhedron. For a given input point in local coordinates, it finds the vertex closest to
    that point.
*/
class ProjectionFuncConvexPolyhedron
    {
    public:
        /** Construct a projection function for a convex polyhedron

            @param _verts Polyhedron vertices
        */
        DEVICE ProjectionFuncConvexPolyhedron(const PolyhedronVertices& _verts,
            OverlapReal extra_sweep_radius=OverlapReal(0.0))
            : verts(_verts), sweep_radius(extra_sweep_radius)
            {
            }

        /** Compute the projection

            @param p Point to compute the projection for
            @returns Local coords of the point in the shape closest to p
        */
        DEVICE vec3<OverlapReal> operator() (const vec3<OverlapReal>& p) const
            {
            // Find the point on the convex hull closest to p
            vec3<OverlapReal> closest_p = p;
            OverlapReal closest_dsq(FLT_MAX);

            // iterate over triangles of convex hull to find closest point on every face
            unsigned int n_hull_verts = verts.n_hull_verts;

            if (n_hull_verts > 0)
                {
                for (unsigned int i = 0; i < n_hull_verts; i+=3)
                    {
                    unsigned int k = verts.hull_verts[i];
                    unsigned int l = verts.hull_verts[i+1];
                    unsigned int m = verts.hull_verts[i+2];

                    vec3<OverlapReal> a(verts.x[k], verts.y[k], verts.z[k]);
                    vec3<OverlapReal> b(verts.x[l], verts.y[l], verts.z[l]);
                    vec3<OverlapReal> c(verts.x[m], verts.y[m], verts.z[m]);

                    // is the point on the outside of the plane?
                    /* For this to work correctly in the degenerate case, i.e. planar facet and 1d line, we
                       require that the convex hull always is a complete mesh
                     */
                    if (PointOutsideOfPlane(p, a, b, c))
                        {
                        vec3<OverlapReal> q = closestPointOnTriangle(p, a, b, c);
                        OverlapReal dsq = dot(p-q,p-q);

                        if (dsq < closest_dsq)
                            {
                            closest_p = q;
                            closest_dsq = dsq;
                            }
                        }
                    }
                }
            else
                {
                // handle special cases
                if (verts.N == 0)
                    {
                    // return the origin;
                    closest_p = vec3<OverlapReal>(0,0,0);
                    }
                else if (verts.N == 1)
                    {
                    // return the only point there is
                    closest_p = vec3<OverlapReal>(verts.x[0], verts.y[0], verts.z[0]);
                    }
                else if (verts.N == 2)
                    {
                    // line segment
                    OverlapReal t;
                    closest_p = ClosestPtPointSegment(p,
                        vec3<OverlapReal>(verts.x[0], verts.y[0], verts.z[0]),
                        vec3<OverlapReal>(verts.x[1], verts.y[1], verts.z[1]), t);
                    }
                }

            if (sweep_radius != 0.0 &&
                (p.x != closest_p.x || p.y != closest_p.y || p.z != closest_p.z))
                {
                // point is on the surface, see if we have to project further out
                vec3<OverlapReal> del = p - closest_p;
                OverlapReal dsq = dot(del,del);
                if (dsq > sweep_radius*sweep_radius)
                    {
                    // add the sphere radius in direction of closest approach, or the closest point inside the sphere
                    OverlapReal d = fast::sqrt(dsq);
                    return closest_p + sweep_radius/d*del;
                    }
                else
                    return p;
                }

            // pt is inside base shape
            return closest_p;
            }

    private:
        const PolyhedronVertices& verts;      //!< Vertices of the polyhedron
        const OverlapReal sweep_radius; //!< extra sphere sweep radius
    };


}; // end namespace detail

/** Convex Polyhedron shape

    Implement the HPMC shape interface for convex polyhedra.
*/
struct ShapeConvexPolyhedron
    {
    /// Define the parameter type
    typedef detail::PolyhedronVertices param_type;

    /// Construct a shape at a given orientation
    DEVICE ShapeConvexPolyhedron(const quat<Scalar>& _orientation, const param_type& _params)
        : orientation(_orientation), verts(_params)
        {
        }

    /// Check if the shape may be rotated
    DEVICE bool hasOrientation() const { return true; }

    /// Check if this shape should be ignored in the move statistics
    DEVICE bool ignoreStatistics() const { return verts.ignore; }

    /// Get the circumsphere diameter of the shape
    DEVICE OverlapReal getCircumsphereDiameter() const
        {
        // return the precomputed diameter
        return verts.diameter;
        }

    /// Get the in-sphere radius of the shape
    DEVICE OverlapReal getInsphereRadius() const
        {
        // not implemented
        return OverlapReal(0.0);
        }

<<<<<<< HEAD
    #ifndef NVCC
    /// Return the shape parameters in the `type_shape` format
=======
    #ifndef __HIPCC__
>>>>>>> b1e476b7
    std::string getShapeSpec() const
        {
        std::ostringstream shapedef;
        shapedef << "{\"type\": \"ConvexPolyhedron\", \"rounding_radius\": " << verts.sweep_radius << ", \"vertices\": [";
        for (unsigned int i = 0; i < verts.N-1; i++)
            {
            shapedef << "[" << verts.x[i] << ", " << verts.y[i] << ", " << verts.z[i] << "], ";
            }
        shapedef << "[" << verts.x[verts.N-1] << ", " << verts.y[verts.N-1] << ", " << verts.z[verts.N-1] << "]]}";
        return shapedef.str();
        }
    #endif

    /// Return the bounding box of the shape in world coordinates
    DEVICE detail::AABB getAABB(const vec3<Scalar>& pos) const
        {
        // generate a tight AABB around the polyhedron
        // detail::SupportFuncConvexPolyhedron sfunc(verts);

        // // use support function of the to determine the furthest extent in each direction
        // quat<OverlapReal> o(orientation);
        // vec3<OverlapReal> e_x(1,0,0);
        // vec3<OverlapReal> e_y(0,1,0);
        // vec3<OverlapReal> e_z(0,0,1);
        // vec3<OverlapReal> s_x = rotate(o, sfunc(rotate(conj(o),e_x)));
        // vec3<OverlapReal> s_y = rotate(o, sfunc(rotate(conj(o),e_y)));
        // vec3<OverlapReal> s_z = rotate(o, sfunc(rotate(conj(o),e_z)));
        // vec3<OverlapReal> s_neg_x = rotate(o, sfunc(rotate(conj(o),-e_x)));
        // vec3<OverlapReal> s_neg_y = rotate(o, sfunc(rotate(conj(o),-e_y)));
        // vec3<OverlapReal> s_neg_z = rotate(o, sfunc(rotate(conj(o),-e_z)));

        // // translate out from the position by the furthest extents
        // vec3<Scalar> upper(pos.x + s_x.x, pos.y + s_y.y, pos.z + s_z.z);
        // vec3<Scalar> lower(pos.x + s_neg_x.x, pos.y + s_neg_y.y, pos.z + s_neg_z.z);

        // return detail::AABB(lower, upper);

        // ^^^^^^^ The above method is slow, just use a box that bounds the circumsphere
        return detail::AABB(pos, getCircumsphereDiameter()/Scalar(2));
        }

    /// Return a tight fitting OBB around the shape
    DEVICE detail::OBB getOBB(const vec3<Scalar>& pos) const
        {
        detail::OBB obb = verts.obb;
        obb.affineTransform(orientation, pos);
        return obb;
        }

    /** Returns true if this shape splits the overlap check over several threads of a warp using
        threadIdx.x
    */
    HOSTDEVICE static bool isParallel() { return false; }

    /// Returns true if the overlap check supports sweeping both shapes by a sphere of given radius
    HOSTDEVICE static bool supportsSweepRadius()
        {
        return true;
        }

    /// Orientation of the shape
    quat<Scalar> orientation;

    /// Shape parameters
    const detail::PolyhedronVertices& verts;
    };

/** Convex polyhedron overlap test

    @param r_ab Vector defining the position of shape b relative to shape a (r_b - r_a)
    @param a first shape
    @param b second shape
    @param err in/out variable incremented when error conditions occur in the overlap test
    @param sweep_radius_a Radius of a sphere to sweep shape a by
    @param sweep_radius_b Radius of a sphere to sweep shape b by
    @returns true when *a* and *b* overlap, and false when they are disjoint
*/
template<>
DEVICE inline bool test_overlap(const vec3<Scalar>& r_ab,
                                 const ShapeConvexPolyhedron& a,
                                 const ShapeConvexPolyhedron& b,
                                 unsigned int& err,
                                 Scalar sweep_radius_a,
                                 Scalar sweep_radius_b)
    {
    vec3<OverlapReal> dr(r_ab);

    OverlapReal DaDb = a.getCircumsphereDiameter() + b.getCircumsphereDiameter();

    return detail::xenocollide_3d(detail::SupportFuncConvexPolyhedron(a.verts,sweep_radius_a),
                                  detail::SupportFuncConvexPolyhedron(b.verts,sweep_radius_b),
                                  rotate(conj(quat<OverlapReal>(a.orientation)), dr),
                                  conj(quat<OverlapReal>(a.orientation))* quat<OverlapReal>(b.orientation),
                                  DaDb/2.0,
                                  err);

    /*
    return detail::gjke_3d(detail::SupportFuncConvexPolyhedron(a.verts),
                           detail::SupportFuncConvexPolyhedron(b.verts),
                           vec3<Scalar>(dr.x, dr.y, dr.z),
                           a.orientation,
                           b.orientation,
                           DaDb/2.0,
                           err);
    */
    }

/** Test for the overlap of a third convex polyhedron with the intersection of two convex polyhedra

    @param a First shape to test
    @param b Second shape to test
    @param c Third shape to test
    @param ab_t Position of second shape relative to first
    @param ac_t Position of third shape relative to first
    @param err Output variable that is incremented upon non-convergence
    @param sweep_radius Radius of a sphere to sweep all shapes by
*/
template<>
DEVICE inline bool test_overlap_intersection(const ShapeConvexPolyhedron& a,
    const ShapeConvexPolyhedron& b, const ShapeConvexPolyhedron& c,
    const vec3<Scalar>& ab_t, const vec3<Scalar>& ac_t, unsigned int &err,
    Scalar sweep_radius_a, Scalar sweep_radius_b, Scalar sweep_radius_c)
    {
    return detail::map_three(a,b,c,
        detail::SupportFuncConvexPolyhedron(a.verts,sweep_radius_a),
        detail::SupportFuncConvexPolyhedron(b.verts,sweep_radius_b),
        detail::SupportFuncConvexPolyhedron(c.verts,sweep_radius_c),
        detail::ProjectionFuncConvexPolyhedron(a.verts,sweep_radius_a),
        detail::ProjectionFuncConvexPolyhedron(b.verts,sweep_radius_b),
        detail::ProjectionFuncConvexPolyhedron(c.verts,sweep_radius_c),
        vec3<OverlapReal>(ab_t),
        vec3<OverlapReal>(ac_t),
        err);
    }

}; // end namespace hpmc

#undef DEVICE
#undef HOSTDEVICE<|MERGE_RESOLUTION|>--- conflicted
+++ resolved
@@ -14,20 +14,7 @@
 
 #include <cfloat>
 
-<<<<<<< HEAD
-#ifdef NVCC
-=======
-#ifndef __SHAPE_CONVEX_POLYHEDRON_H__
-#define __SHAPE_CONVEX_POLYHEDRON_H__
-
-/*! \file ShapeConvexPolyhedron.h
-    \brief Defines the convex polyhedron shape
-*/
-
-// need to declare these class methods with __device__ qualifiers when building in nvcc
-// DEVICE is __device__ when included in nvcc and blank when included into the host compiler
 #ifdef __HIPCC__
->>>>>>> b1e476b7
 #define DEVICE __device__
 #define HOSTDEVICE __host__ __device__
 #else
@@ -65,8 +52,7 @@
           ignore(0)
         { }
 
-<<<<<<< HEAD
-    #ifndef NVCC
+    #ifndef __HIPCC__
     /** Initialize with a given number of vertices
     */
     PolyhedronVertices(unsigned int _N, bool managed=false)
@@ -83,15 +69,6 @@
         : x(verts.size(), managed),
           y(verts.size(), managed),
           z(verts.size(), managed),
-=======
-    #ifndef __HIPCC__
-    //! Default constructor initializes zero values.
-    DEVICE poly3d_verts(bool _managed)
-        : x(0,_managed,32),
-          y(0,_managed,32),
-          z(0,_managed,32),
-          hull_verts(0,_managed,32),
->>>>>>> b1e476b7
           n_hull_verts(0),
           N(verts.size()),
           diameter(0.0),
@@ -242,12 +219,7 @@
         hull_verts.allocate_shared(ptr,available_bytes);
         }
 
-<<<<<<< HEAD
-    #ifdef ENABLE_CUDA
-=======
     #ifdef ENABLE_HIP
-    //! Set CUDA memory hints
->>>>>>> b1e476b7
     void set_memory_hint() const
         {
         x.set_memory_hint();
@@ -323,14 +295,9 @@
 
             if (verts.N > 0)
                 {
-<<<<<<< HEAD
-                #if !defined(NVCC) && defined(__AVX__) && (defined(SINGLE_PRECISION) || defined(ENABLE_HPMC_MIXED_PRECISION))
+                #if !defined(__HIPCC__) && defined(__AVX__) && (defined(SINGLE_PRECISION) || defined(ENABLE_HPMC_MIXED_PRECISION))
                 // process dot products with AVX 8 at a time on the CPU when working with more than
                 // 4 verts
-=======
-                #if !defined(__HIPCC__) && defined(__AVX__) && (defined(SINGLE_PRECISION) || defined(ENABLE_HPMC_MIXED_PRECISION))
-                // process dot products with AVX 8 at a time on the CPU when working with more than 4 verts
->>>>>>> b1e476b7
                 __m256 nx_v = _mm256_broadcast_ss(&n.x);
                 __m256 ny_v = _mm256_broadcast_ss(&n.y);
                 __m256 nz_v = _mm256_broadcast_ss(&n.z);
@@ -759,12 +726,8 @@
         return OverlapReal(0.0);
         }
 
-<<<<<<< HEAD
-    #ifndef NVCC
+    #ifndef __HIPCC__
     /// Return the shape parameters in the `type_shape` format
-=======
-    #ifndef __HIPCC__
->>>>>>> b1e476b7
     std::string getShapeSpec() const
         {
         std::ostringstream shapedef;
