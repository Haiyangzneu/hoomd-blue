--- conflicted
+++ resolved
@@ -62,11 +62,8 @@
     external_lattice.py
     map_overlap.py
     hpmc_gsd_state.py
-<<<<<<< HEAD
-=======
     faceted_sphere.py
     test_clusters.py
->>>>>>> a4a24a6d
     )
 
 if (BUILD_JIT)
