# Copyright (c) 2009-2019 The Regents of the University of Michigan
# This file is part of the HOOMD-blue project, released under the BSD 3-Clause License.

from hoomd import _hoomd
from hoomd.hpmc import _hpmc
from hoomd.hpmc import data
from hoomd.integrate import _integrator
import hoomd
import sys

class interaction_matrix:
    R""" Define pairwise interaction matrix

    All shapes use :py:class:`interaction_matrix` to define the interaction matrix between different
    pairs of particles indexed by type. The set of pair coefficients is a symmetric
    matrix defined over all possible pairs of particle types.

    By default, all elements of the interaction matrix are 1, that means that overlaps
    are checked between all pairs of types. To disable overlap checking for a specific
    type pair, set the coefficient for that pair to 0.

    Access the interaction matrix with a saved integrator object like so::

        from hoomd import hpmc

        mc = hpmc.integrate.some_shape(arguments...)
        mv.overlap_checks.set('A', 'A', enable=False)
        mc.overlap_checks.set('A', 'B', enable=True)
        mc.overlap_checks.set('B', 'B', enable=False)

    .. versionadded:: 2.1
    """

    ## \internal
    # \brief Initializes the class
    # \details
    # The main task to be performed during initialization is just to init some variables
    # \param self Python required class instance variable
    def __init__(self):
        self.values = {};

    ## \internal
    # \brief Return a compact representation of the pair coefficients
    def get_metadata(self):
        # return list for easy serialization
        l = []
        for (a,b) in self.values:
            item = dict()
            item['typei'] = a
            item['typej'] = b
            item['enable'] = self.values[(a,b)]
            l.append(item)
        return l

    ## \var values
    # \internal
    # \brief Contains the matrix of set values in a dictionary

    def set(self, a, b, enable):
        R""" Sets parameters for one type pair.

        Args:
            a (str): First particle type in the pair (or a list of type names)
            b (str): Second particle type in the pair (or a list of type names)
            enable: Set to True to enable overlap checks for this pair, False otherwise

        By default, all interaction matrix elements are set to 'True'.

        It is not an error, to specify matrix elements for particle types that do not exist in the simulation.

        There is no need to specify matrix elements for both pairs 'A', 'B' and 'B', 'A'. Specifying
        only one is sufficient.

        To set the same elements between many particle types, provide a list of type names instead of a single
        one. All pairs between the two lists will be set to the same parameters.

        Examples::

            mc.overlap_checks.set('A', 'A', False);
            mc.overlap_checks.set('B', 'B', False);
            mc.overlap_checks.set('A', 'B', True);
            mc.overlap_checks.set(['A', 'B', 'C', 'D'], 'F', True);
            mc.overlap_checks.set(['A', 'B', 'C', 'D'], ['A', 'B', 'C', 'D'], False);


        """
        hoomd.util.print_status_line();

        # listify the inputs
        a = hoomd.util.listify(a)
        b = hoomd.util.listify(b)

        for ai in a:
            for bi in b:
                self.set_single(ai, bi, enable);

    ## \internal
    # \brief Sets a single parameter
    def set_single(self, a, b, enable):
        a = str(a);
        b = str(b);

        # create the pair if it hasn't been created it
        if (not (a,b) in self.values) and (not (b,a) in self.values):
            self.values[(a,b)] = bool(enable);
        else:
            # Find the pair to update
            if (a,b) in self.values:
                cur_pair = (a,b);
            elif (b,a) in self.values:
                cur_pair = (b,a);
            else:
                hoomd.context.msg.error("Bug detected in integrate.interaction_matrix(). Please report\n");
                raise RuntimeError("Error setting matrix elements");

            self.values[cur_pair] = bool(enable)

    ## \internal
    # \brief Try to get a single pair coefficient
    # \detail
    # \param a First name in the type pair
    # \param b Second name in the type pair
    def get(self,a,b):
        if (a,b) in self.values:
            cur_pair = (a,b);
        elif (b,a) in self.values:
            cur_pair = (b,a);
        else:
            return None

        return self.values[cur_pair];

# Helper method to inform about implicit depletants citation
def cite_depletants():
    _citation = hoomd.cite.article(cite_key='glaser2015',
                                   author=['J Glaser', 'A S Karas', 'S C Glotzer'],
                                   title='A parallel algorithm for implicit depletant simulations',
                                   journal='The Journal of Chemical Physics',
                                   volume=143,
                                   pages='184110',
                                   year='2015',
                                   doi='10.1063/1.4935175',
                                   feature='implicit depletants')
    hoomd.cite._ensure_global_bib().add(_citation)

class mode_hpmc(_integrator):
    R""" Base class HPMC integrator.

    :py:class:`mode_hpmc` is the base class for all HPMC integrators. It provides common interface elements.
    Users should not instantiate this class directly. Methods documented here are available to all hpmc
    integrators.

    .. rubric:: State data

    HPMC integrators can save and restore the following state information to gsd files:

        * Maximum trial move displacement *d*
        * Maximum trial rotation move *a*
        * Shape parameters for all types.

    State data are *not* written by default. You must explicitly request that state data for an mc integrator
    is written to a gsd file (see :py:meth:`hoomd.dump.gsd.dump_state`).

    .. code::

        mc = hoomd.hpmc.shape(...)
        gsd = hoomd.dump.gsd(...)
        gsd.dump_state(mc)

    State data are *not* restored by default. You must explicitly request that state data be restored when initializing
    the integrator.

    .. code::

        init.read_gsd(...)
        mc = hoomd.hpmc.shape(..., restore_state=True)

    See the *State data* section of the `HOOMD GSD schema <http://gsd.readthedocs.io/en/latest/schema-hoomd.html>`_ for
    details on GSD data chunk names and how the data are stored.
    """

    ## \internal
    # \brief Initialize an empty integrator
    #
    # \post the member shape_param is created
    def __init__(self):
        _integrator.__init__(self);

        # setup the shape parameters
        self.shape_param = data.param_dict(self); # must call initialize_shape_params() after the cpp_integrator is created.

        # setup interaction matrix
        self.overlap_checks = interaction_matrix()

        #initialize list to check implicit params
        self.implicit_params=list()

    ## Set the external field
    def set_external(self, ext):
        self.cpp_integrator.setExternalField(ext.cpp_compute);

    ## Set the patch
    def set_PatchEnergyEvaluator(self, patch):
        self.cpp_integrator.setPatchEnergy(patch.cpp_evaluator);

    def get_metadata(self):
        data = super(mode_hpmc, self).get_metadata()
        data['d'] = self.get_d()
        data['a'] = self.get_a()
        data['move_ratio'] = self.get_move_ratio()
        data['nselect'] = self.get_nselect()
        shape_dict = {};
        for key in self.shape_param.keys():
            shape_dict[key] = self.shape_param[key].get_metadata();
        data['shape_param'] = shape_dict;
        data['overlap_checks'] = self.overlap_checks.get_metadata()
        data['quermass'] = self.get_quermass_mode()
        data['sweep_radius'] = self.get_sweep_radius()
        return data

    ## \internal
    # \brief Updates the integrators in the reflected c++ class
    #
    # hpmc doesn't use forces, but we use the method to update shape parameters
    def update_forces(self):
        self.check_initialization();

        ntypes = hoomd.context.current.system_definition.getParticleData().getNTypes();
        type_names = [];
        for i in range(0,ntypes):
            type_names.append(hoomd.context.current.system_definition.getParticleData().getNameByType(i));
        # make sure all params have been set at least once.
        for name in type_names:
            # build a dict of the params to pass to proces_param
            if not self.shape_param[name].is_set:
                hoomd.context.msg.error("Particle type {} has not been set!\n".format(name));
                raise RuntimeError("Error running integrator");

        # backwards compatibility
        if not hasattr(self,'has_printed_warning'):
            self.has_printed_warning = False

        ntypes = hoomd.context.current.system_definition.getParticleData().getNTypes();
        type_names = [ hoomd.context.current.system_definition.getParticleData().getNameByType(i) for i in range(0,ntypes) ];
        first_warning = False
        for (i,type_i) in enumerate(type_names):
            if hasattr(self.shape_param[type_i],'ignore_overlaps') and self.shape_param[type_i].ignore_overlaps is not None:
                if not self.has_printed_warning and not first_warning:
                    hoomd.context.msg.warning("ignore_overlaps is deprecated. Use mc.overlap_checks.set() instead.\n")
                    first_warning = True
                for (j, type_j) in enumerate(type_names):
                    if hasattr(self.shape_param[type_j],'ignore_overlaps') and self.shape_param[type_j].ignore_overlaps is not None:
                        enable = not (self.shape_param[type_i].ignore_overlaps and self.shape_param[type_j].ignore_overlaps)
                        if not self.has_printed_warning:
                            hoomd.context.msg.warning("Setting overlap checks for type pair ({}, {}) to {}\n".format(type_i,type_j, enable))

                        hoomd.util.quiet_status()
                        self.overlap_checks.set(type_i, type_j, enable)
                        hoomd.util.unquiet_status()

        self.has_printed_warning = True

        # setup new interaction matrix elements to default
        for i in range(0,ntypes):
            type_name_i = hoomd.context.current.system_definition.getParticleData().getNameByType(i);
            for j in range(0,ntypes):
                type_name_j = hoomd.context.current.system_definition.getParticleData().getNameByType(j);
                if self.overlap_checks.get(type_name_i, type_name_j) is None: # only add new pairs
                    # by default, perform overlap checks
                    hoomd.util.quiet_status()
                    self.overlap_checks.set(str(type_name_i), str(type_name_j), True)
                    hoomd.util.unquiet_status()

        # set overlap matrix on C++ side
        for (i,type_i) in enumerate(type_names):
            for (j,type_j) in enumerate(type_names):
                check = self.overlap_checks.get(type_i, type_j)
                if check is None:
                    hoomd.context.msg.error("Interaction matrix element ({},{}) not set!\n".format(type_i, type_j))
                    raise RuntimeError("Error running integrator");
                self.cpp_integrator.setOverlapChecks(i,j,check)

        # check that particle orientations are normalized
        if not self.cpp_integrator.checkParticleOrientations():
           hoomd.context.msg.warning("Particle orientations are not normalized\n");

    # Declare the GSD state schema.
    @classmethod
    def _gsd_state_name(cls):
        return "state/hpmc/"+str(cls.__name__)+"/"

    def restore_state(self):
        super(mode_hpmc, self).restore_state()

        # if restore state succeeds, all shape information is set
        # set the python level is_set flags to notify this
        for type in self.shape_param.keys():
            self.shape_param[type].is_set = True;

    def setup_pos_writer(self, pos, colors={}):
        R""" Set pos_writer definitions for specified shape parameters.

        Args:
            pos (:py:class:`hoomd.deprecated.dump.pos`): pos writer to setup
            colors (dict): dictionary of type name to color mappings

        :py:meth:`setup_pos_writer` uses the shape_param settings to specify the shape definitions (via set_def)
        to the provided pos file writer. This overrides any previous values specified to
        :py:meth:`hoomd.deprecated.dump.pos.set_def`.

        *colors* allows you to set per-type colors for particles. Specify colors as strings in the injavis format. When
        colors is not specified for a type, all colors default to ``005984FF``.

        Examples::

            mc = hpmc.integrate.shape(...);
            mc.shape_param.set(....);
            pos = pos_writer.dumpy.pos("dump.pos", period=100);
            mc.setup_pos_writer(pos, colors=dict(A='005984FF'));
        """
        self.check_initialization();

        # param_list = self.required_params;
        # # check that the force parameters are valid
        # if not self.shape_param.verify(param_list):
        #    hoomd.context.msg.error("Not all shape parameters are set\n");
        #    raise RuntimeError("Error setting up pos writer");

        # set all the params
        ntypes = hoomd.context.current.system_definition.getParticleData().getNTypes();
        type_list = [];
        for i in range(0,ntypes):
            type_list.append(hoomd.context.current.system_definition.getParticleData().getNameByType(i));

        for i in range(0,ntypes):
            # build a dict of the params to pass to proces_param
            # param_dict = {};
            # for name in param_list:
            #     param_dict[name] = self.shape_param.get(type_list[i], name);

            color = colors.setdefault(type_list[i], '005984FF');
            shapedef = self.format_param_pos(self.shape_param[type_list[i]]);
            pos.set_def(type_list[i], shapedef + ' ' + color)

    def get_type_shapes(self):
        """Get all the types of shapes in the current simulation.

        Since this behaves differently for different types of shapes, the
        default behavior just raises an exception. Subclasses can override this
        to properly return.
        """
        raise NotImplementedError(
            "You are using a shape type that is not implemented! "
            "If you want it, please modify the "
            "hoomd.hpmc.integrate.mode_hpmc.get_type_shapes function.")

    def initialize_shape_params(self):
        shape_param_type = data.__dict__[self.__class__.__name__ + "_params"]; # using the naming convention for convenience.

        # setup the coefficient options
        ntypes = hoomd.context.current.system_definition.getParticleData().getNTypes();
        for i in range(0,ntypes):
            type_name = hoomd.context.current.system_definition.getParticleData().getNameByType(i);
            if not type_name in self.shape_param.keys(): # only add new keys
                self.shape_param.update({ type_name: shape_param_type(self, i) });

        # setup the interaction matrix elements
        ntypes = hoomd.context.current.system_definition.getParticleData().getNTypes();
        for i in range(0,ntypes):
            type_name_i = hoomd.context.current.system_definition.getParticleData().getNameByType(i);
            for j in range(0,ntypes):
                type_name_j = hoomd.context.current.system_definition.getParticleData().getNameByType(j);
                if self.overlap_checks.get(type_name_i, type_name_j) is None: # only add new pairs
                    # by default, perform overlap checks
                    hoomd.util.quiet_status()
                    self.overlap_checks.set(type_name_i, type_name_j, True)
                    hoomd.util.unquiet_status()

    def set_params(self,
                   d=None,
                   a=None,
                   move_ratio=None,
                   nselect=None,
                   quermass=None,
                   sweep_radius=None,
                   deterministic=None):
        R""" Changes parameters of an existing integration mode.

        Args:
            d (float): (if set) Maximum move displacement, Scalar to set for all types, or a dict containing {type:size} to set by type.
            a (float): (if set) Maximum rotation move, Scalar to set for all types, or a dict containing {type:size} to set by type.
            move_ratio (float): (if set) New value for the move ratio.
            nselect (int): (if set) New value for the number of particles to select for trial moves in one cell.
            quermass (bool): (if set) **Implicit depletants only**: Enable/disable quermass integration mode
            sweep_radius (float): (if set): **Implicit depletants only**: Additional radius of a sphere to sweep the shapes by in **quermass** mode
            deterministic (bool): (if set) Make HPMC integration deterministic on the GPU by sorting the cell list.

        .. note:: Simulations are only deterministic with respect to the same execution configuration (CPU or GPU) and
                  number of MPI ranks. Simulation output will not be identical if either of these is changed.
        """

        hoomd.util.print_status_line();
        # check that proper initialization has occurred
        if self.cpp_integrator == None:
            hoomd.context.msg.error("Bug in hoomd: cpp_integrator not set, please report\n");
            raise RuntimeError('Error updating forces');

        # change the parameters
        if d is not None:
            if isinstance(d, dict):
                for t,t_d in d.items():
                    self.cpp_integrator.setD(t_d,hoomd.context.current.system_definition.getParticleData().getTypeByName(t))
            else:
                for i in range(hoomd.context.current.system_definition.getParticleData().getNTypes()):
                    self.cpp_integrator.setD(d,i);

        if a is not None:
            if isinstance(a, dict):
                for t,t_a in a.items():
                    self.cpp_integrator.setA(t_a,hoomd.context.current.system_definition.getParticleData().getTypeByName(t))
            else:
                for i in range(hoomd.context.current.system_definition.getParticleData().getNTypes()):
                    self.cpp_integrator.setA(a,i);

        if move_ratio is not None:
            self.cpp_integrator.setMoveRatio(move_ratio);

        if nselect is not None:
            self.cpp_integrator.setNSelect(nselect);

        if quermass is not None:
            self.implicit_params.append('quermass')
            self.cpp_integrator.setQuermassMode(quermass)

        if sweep_radius is not None:
            self.implicit_params.append('sweep_radius')
            self.cpp_integrator.setSweepRadius(sweep_radius)

        if deterministic is not None:
            self.cpp_integrator.setDeterministic(deterministic);

    def map_overlaps(self):
        R""" Build an overlap map of the system

        Returns:
            List of tuples. True/false value of the i,j entry indicates overlap/non-overlap of the ith and jth particles (by tag)

        Note:
            :py:meth:`map_overlaps` does not support MPI parallel simulations.

        Example:
            mc = hpmc.integrate.shape(...)
            mc.shape_param.set(...)
            overlap_map = np.asarray(mc.map_overlaps())
        """

        self.update_forces()
        N = hoomd.context.current.system_definition.getParticleData().getMaximumTag() + 1;
        overlap_map = self.cpp_integrator.mapOverlaps();
        return list(zip(*[iter(overlap_map)]*N))


    def count_overlaps(self):
        R""" Count the number of overlaps.

        Returns:
            The number of overlaps in the current system configuration

        Example::

            mc = hpmc.integrate.shape(..);
            mc.shape_param.set(....);
            run(100)
            num_overlaps = mc.count_overlaps();
        """
        self.update_forces()
        self.cpp_integrator.communicate(True);
        return self.cpp_integrator.countOverlaps(hoomd.context.current.system.getCurrentTimeStep(), False);

    def test_overlap(self,type_i, type_j, rij, qi, qj, use_images=True, exclude_self=False):
        R""" Test overlap between two particles.

        Args:
            type_i (str): Type of first particle
            type_j (str): Type of second particle
            rij (tuple): Separation vector **rj**-**ri** between the particle centers
            qi (tuple): Orientation quaternion of first particle
            qj (tuple): Orientation quaternion of second particle
            use_images (bool): If True, check for overlap between the periodic images of the particles by adding
                the image vector to the separation vector
            exclude_self (bool): If both **use_images** and **exclude_self** are true, exclude the primary image

        For two-dimensional shapes, pass the third dimension of **rij** as zero.

        Returns:
            True if the particles overlap.
        """
        self.update_forces()

        ti =  hoomd.context.current.system_definition.getParticleData().getTypeByName(type_i)
        tj =  hoomd.context.current.system_definition.getParticleData().getTypeByName(type_j)

        rij = hoomd.util.listify(rij)
        qi = hoomd.util.listify(qi)
        qj = hoomd.util.listify(qj)
        return self.cpp_integrator.py_test_overlap(ti,tj,rij,qi,qj,use_images,exclude_self)

    def get_translate_acceptance(self):
        R""" Get the average acceptance ratio for translate moves.

        Returns:
            The average translate accept ratio during the last :py:func:`hoomd.run()`.

        Example::

            mc = hpmc.integrate.shape(..);
            mc.shape_param.set(....);
            run(100)
            t_accept = mc.get_translate_acceptance();

        """
        counters = self.cpp_integrator.getCounters(1);
        return counters.getTranslateAcceptance();

    def get_rotate_acceptance(self):
        R""" Get the average acceptance ratio for rotate moves.

        Returns:
            The average rotate accept ratio during the last :py:func:`hoomd.run()`.

        Example::

            mc = hpmc.integrate.shape(..);
            mc.shape_param.set(....);
            run(100)
            t_accept = mc.get_rotate_acceptance();

        """
        counters = self.cpp_integrator.getCounters(1);
        return counters.getRotateAcceptance();

    def get_mps(self):
        R""" Get the number of trial moves per second.

        Returns:
            The number of trial moves per second performed during the last :py:func:`hoomd.run()`.

        """
        return self.cpp_integrator.getMPS();

    def get_counters(self):
        R""" Get all trial move counters.

        Returns:
            A dictionary containing all trial moves counted during the last :py:func:`hoomd.run()`.

        The dictionary contains the entries:

        * *translate_accept_count* - count of the number of accepted translate moves
        * *translate_reject_count* - count of the number of rejected translate moves
        * *rotate_accept_count* - count of the number of accepted rotate moves
        * *rotate_reject_count* - count of the number of rejected rotate moves
        * *overlap_checks* - estimate of the number of overlap checks performed
        * *translate_acceptance* - Average translate acceptance ratio over the run
        * *rotate_acceptance* - Average rotate acceptance ratio over the run
        * *move_count* - Count of the number of trial moves during the run
        """
        counters = self.cpp_integrator.getCounters(1);
        return dict(translate_accept_count=counters.translate_accept_count,
                    translate_reject_count=counters.translate_reject_count,
                    rotate_accept_count=counters.rotate_accept_count,
                    rotate_reject_count=counters.rotate_reject_count,
                    overlap_checks=counters.overlap_checks,
                    translate_acceptance=counters.getTranslateAcceptance(),
                    rotate_acceptance=counters.getRotateAcceptance(),
                    move_count=counters.getNMoves());

    def get_d(self,type=None):
        R""" Get the maximum trial displacement.

        Args:
            type (str): Type name to query.

        Returns:
            The current value of the 'd' parameter of the integrator.

        """
        if type is None:
            return self.cpp_integrator.getD(0);
        else:
            return self.cpp_integrator.getD(hoomd.context.current.system_definition.getParticleData().getTypeByName(type));

    def get_a(self,type=None):
        R""" Get the maximum trial rotation.

        Args:
            type (str): Type name to query.

        Returns:
            The current value of the 'a' parameter of the integrator.

        """
        if type is None:
            return self.cpp_integrator.getA(0);
        else:
            return self.cpp_integrator.getA(hoomd.context.current.system_definition.getParticleData().getTypeByName(type));

    def get_move_ratio(self):
        R""" Get the current probability of attempting translation moves.

        Returns: The current value of the 'move_ratio' parameter of the integrator.

        """
        return self.cpp_integrator.getMoveRatio();

    def get_nselect(self):
        R""" Get nselect parameter.

        Returns:
            The current value of the 'nselect' parameter of the integrator.

        """
        return self.cpp_integrator.getNSelect();

    def set_fugacity(self,type,fugacity):
        R""" Set depletant fugacity of a given type
            * .. versionadded:: 3.0

        Args:
            type (str): Type for which fugacity is returned
            fugacity (float): Ideal gas density of the depletant, can take any scalar value

        """
        cite_depletants()

        return self.cpp_integrator.setDepletantFugacity(hoomd.context.current.system_definition.getParticleData().getTypeByName(type),fugacity)

    def get_fugacity(self,type):
        R""" Get depletant fugacity of a given type
            * .. versionadded:: 3.0

        Args:
            type (str): Type for which fugacity is returned
        """
        return self.cpp_integrator.getDepletantFugacity(hoomd.context.current.system_definition.getParticleData().getTypeByName(type))

    def get_quermass_mode(self):
        R""" Get the value of the quermass integration setting

        Returns:
            The current value of the 'quermass' parameter of the integrator
        """
        return self.cpp_integrator.getQuermassMode();

    def get_sweep_radius(self):
        R""" Get the value of the additional sweep radius for depletant simulations

        Returns:
            The current value of the 'sweep_radius' parameter of the integrator
        """
        return self.cpp_integrator.getSweepRadius();

## Helper methods to set rotation and translation moves by type
def setD(cpp_integrator,d):
    if isinstance(d, dict):
        for t,t_d in d.items():
            cpp_integrator.setD(t_d,hoomd.context.current.system_definition.getParticleData().getTypeByName(t))
    else:
        for i in range(hoomd.context.current.system_definition.getParticleData().getNTypes()):
            cpp_integrator.setD(d,i);

def setA(cpp_integrator,a):
    if isinstance(a, dict):
        for t,t_a in a.items():
            cpp_integrator.setA(t_a,hoomd.context.current.system_definition.getParticleData().getTypeByName(t))
    else:
        for i in range(hoomd.context.current.system_definition.getParticleData().getNTypes()):
            cpp_integrator.setA(a,i);

class sphere(mode_hpmc):
    R""" HPMC integration for spheres (2D/3D).

    Args:
        seed (int): Random number seed
        d (float): Maximum move displacement, Scalar to set for all types, or a dict containing {type:size} to set by type.
        a (float, only with **orientable=True**): Maximum rotation move, Scalar to set for all types, or a dict containing {type:size} to set by type. (added in version 2.3)
        move_ratio (float, only used with **orientable=True**): Ratio of translation moves to rotation moves. (added in version 2.3)
        nselect (int): The number of trial moves to perform in each cell.
        restore_state(bool): Restore internal state from initialization file when True. See :py:class:`mode_hpmc`
                             for a description of what state data restored. (added in version 2.2)

    Hard particle Monte Carlo integration method for spheres.

    Sphere parameters:

    * *diameter* (**required**) - diameter of the sphere (distance units)
    * *orientable* (**default: False**) - set to True for spheres with orientation (added in version 2.3)
    * *ignore_statistics* (**default: False**) - set to True to disable ignore for statistics tracking
    * *ignore_overlaps* (**default: False**) - set to True to disable overlap checks between this and other types with *ignore_overlaps=True*

        * .. deprecated:: 2.1
             Replaced by :py:class:`interaction_matrix`.

    Examples::

        mc = hpmc.integrate.sphere(seed=415236)
        mc = hpmc.integrate.sphere(seed=415236, d=0.3)
        mc.shape_param.set('A', diameter=1.0)
        mc.shape_param.set('B', diameter=2.0)
        mc.shape_param.set('C', diameter=1.0, orientable=True)
        print('diameter = ', mc.shape_param['A'].diameter)

    Depletants Example::

        mc = hpmc.integrate.sphere(seed=415236, d=0.3, a=0.4)
        mc.set_param(nselect=8)
        mc.shape_param.set('A', diameter=1.0)
        mc.shape_param.set('B', diameter=.1)
        mc.set_fugacity('B',fugacity=3.0)
    """

    def __init__(self, seed, d=0.1, a=0.1, move_ratio=0.5, nselect=4, restore_state=False):
        hoomd.util.print_status_line();

        # initialize base class
        mode_hpmc.__init__(self);

        # initialize the reflected c++ class
        if not hoomd.context.exec_conf.isCUDAEnabled():
            self.cpp_integrator = _hpmc.IntegratorHPMCMonoSphere(hoomd.context.current.system_definition, seed)
        else:
            cl_c = _hoomd.CellListGPU(hoomd.context.current.system_definition);
            hoomd.context.current.system.overwriteCompute(cl_c, "auto_cl2")
            self.cpp_integrator = _hpmc.IntegratorHPMCMonoGPUSphere(hoomd.context.current.system_definition, cl_c, seed);

        # set the default parameters
        setD(self.cpp_integrator,d);
        setA(self.cpp_integrator,a);

        self.cpp_integrator.setMoveRatio(move_ratio)
        self.cpp_integrator.setNSelect(nselect);

        hoomd.context.current.system.setIntegrator(self.cpp_integrator);

        self.initialize_shape_params();

        if restore_state:
            self.restore_state()

    # \internal
    # \brief Format shape parameters for pos file output
    def format_param_pos(self, param):
        d = param.diameter;
        return 'sphere {0}'.format(d);

    def get_type_shapes(self):
        """Get all the types of shapes in the current simulation.

        Examples:
            The types will be either Sphere or Disk, depending on system dimensionality.

            >>> mc.get_type_shapes()  # in 3D
            [{'type': 'Sphere', 'diameter': 1.0, 'orientable': False}]
            >>> mc.get_type_shapes()  # in 2D
            [{'type': 'Disk', 'diameter': 1.0, 'orientable': False}]

        Returns:
            A list of dictionaries, one for each particle type in the system.
        """
        result = []

        ntypes = hoomd.context.current.system_definition.getParticleData().getNTypes();
        dim = hoomd.context.current.system_definition.getNDimensions()

        for i in range(ntypes):
            typename = hoomd.context.current.system_definition.getParticleData().getNameByType(i);
            shape = self.shape_param.get(typename)
            if dim == 3:
                result.append(dict(type='Sphere', diameter=shape.diameter,
                                   orientable=shape.orientable));
            else:
                result.append(dict(type='Disk', diameter=shape.diameter,
                                   orientable=shape.orientable));

        return result


class convex_polygon(mode_hpmc):
    R""" HPMC integration for convex polygons (2D).

    Args:
        seed (int): Random number seed
        d (float): Maximum move displacement, Scalar to set for all types, or a dict containing {type:size} to set by type.
        a (float): Maximum rotation move, Scalar to set for all types, or a dict containing {type:size} to set by type.
        move_ratio (float): Ratio of translation moves to rotation moves.
        nselect (int): The number of trial moves to perform in each cell.
        restore_state(bool): Restore internal state from initialization file when True. See :py:class:`mode_hpmc`
                             for a description of what state data restored. (added in version 2.2)

    Note:
        For concave polygons, use :py:class:`simple_polygon`.

    Convex polygon parameters:

    * *vertices* (**required**) - vertices of the polygon as is a list of (x,y) tuples of numbers (distance units)

        * Vertices **MUST** be specified in a *counter-clockwise* order.
        * The origin **MUST** be contained within the vertices.
        * Points inside the polygon **MUST NOT** be included.
        * The origin centered circle that encloses all vertices should be of minimal size for optimal performance (e.g.
          don't put the origin right next to an edge).

    * *ignore_statistics* (**default: False**) - set to True to disable ignore for statistics tracking
    * *ignore_overlaps* (**default: False**) - set to True to disable overlap checks between this and other types with *ignore_overlaps=True*

        * .. deprecated:: 2.1
             Replaced by :py:class:`interaction_matrix`.

    Warning:
        HPMC does not check that all requirements are met. Undefined behavior will result if they are
        violated.

    Examples::

        mc = hpmc.integrate.convex_polygon(seed=415236)
        mc = hpmc.integrate.convex_polygon(seed=415236, d=0.3, a=0.4)
        mc.shape_param.set('A', vertices=[(-0.5, -0.5), (0.5, -0.5), (0.5, 0.5), (-0.5, 0.5)]);
        print('vertices = ', mc.shape_param['A'].vertices)

    """
    def __init__(self, seed, d=0.1, a=0.1, move_ratio=0.5, nselect=4, restore_state=False, implicit=False):
        hoomd.util.print_status_line();

        # initialize base class
<<<<<<< HEAD
        mode_hpmc.__init__(self, implicit);
=======
        mode_hpmc.__init__(self);
>>>>>>> 76dc0709

        # initialize the reflected c++ class
        if not hoomd.context.exec_conf.isCUDAEnabled():
            if implicit:
                self.cpp_integrator = _hpmc.IntegratorHPMCMonoImplicitConvexPolygon(
                        hoomd.context.current.system_definition, seed);
            else:
                self.cpp_integrator = _hpmc.IntegratorHPMCMonoConvexPolygon(
                        hoomd.context.current.system_definition, seed);
        else:
            cl_c = _hoomd.CellListGPU(hoomd.context.current.system_definition);
            hoomd.context.current.system.overwriteCompute(cl_c, "auto_cl2")
            self.cpp_integrator = _hpmc.IntegratorHPMCMonoGPUConvexPolygon(hoomd.context.current.system_definition, cl_c, seed);

        # set default parameters
        setD(self.cpp_integrator,d);
        setA(self.cpp_integrator,a);
        self.cpp_integrator.setMoveRatio(move_ratio)
        self.cpp_integrator.setNSelect(nselect);

        hoomd.context.current.system.setIntegrator(self.cpp_integrator);

        self.initialize_shape_params();
        if restore_state:
            self.restore_state()


    # \internal
    # \brief Format shape parameters for pos file output
    def format_param_pos(self, param):
        # build up shape_def string in a loop
        verts = param.vertices;
        shape_def = 'poly3d {0} '.format(len(verts));

        for v in verts:
            shape_def += '{0} {1} 0 '.format(*v);

        return shape_def

    def get_type_shapes(self):
        """Get all the types of shapes in the current simulation.

        Example:
            >>> mc.get_type_shapes()
            [{'type': 'Polygon', 'rounding_radius': 0,
              'vertices': [[-0.5, -0.5], [0.5, -0.5], [0.5, 0.5], [-0.5, 0.5]]}]

        Returns:
            A list of dictionaries, one for each particle type in the system.
        """
        result = []

        ntypes = hoomd.context.current.system_definition.getParticleData().getNTypes();

        for i in range(ntypes):
            typename = hoomd.context.current.system_definition.getParticleData().getNameByType(i);
            shape = self.shape_param.get(typename)
            result.append(dict(type='Polygon',
                                   rounding_radius=0,
                                   vertices=shape.vertices))

        return result


class convex_spheropolygon(mode_hpmc):
    R""" HPMC integration for convex spheropolygons (2D).

    Args:
        seed (int): Random number seed.
        d (float): Maximum move displacement, Scalar to set for all types, or a dict containing {type:size} to set by type.
        a (float): Maximum rotation move, Scalar to set for all types, or a dict containing {type:size} to set by type.
        move_ratio (float): Ratio of translation moves to rotation moves.
        nselect (int): The number of trial moves to perform in each cell.
        restore_state(bool): Restore internal state from initialization file when True. See :py:class:`mode_hpmc`
                             for a description of what state data restored. (added in version 2.2)

    Spheropolygon parameters:

    * *vertices* (**required**) - vertices of the polygon as is a list of (x,y) tuples of numbers (distance units)

        * The origin **MUST** be contained within the shape.
        * The origin centered circle that encloses all vertices should be of minimal size for optimal performance (e.g.
          don't put the origin right next to an edge).

    * *sweep_radius* (**default: 0.0**) - the radius of the sphere swept around the edges of the polygon (distance units) - **optional**
    * *ignore_statistics* (**default: False**) - set to True to disable ignore for statistics tracking
    * *ignore_overlaps* (**default: False**) - set to True to disable overlap checks between this and other types with *ignore_overlaps=True*

        * .. deprecated:: 2.1
             Replaced by :py:class:`interaction_matrix`.

    Useful cases:

     * A 1-vertex spheropolygon is a disk.
     * A 2-vertex spheropolygon is a spherocylinder.

    Warning:
        HPMC does not check that all requirements are met. Undefined behavior will result if they are
        violated.

    Examples::

        mc = hpmc.integrate.convex_spheropolygon(seed=415236)
        mc = hpmc.integrate.convex_spheropolygon(seed=415236, d=0.3, a=0.4)
        mc.shape_param.set('A', vertices=[(-0.5, -0.5), (0.5, -0.5), (0.5, 0.5), (-0.5, 0.5)], sweep_radius=0.1, ignore_statistics=False);
        mc.shape_param.set('A', vertices=[(0,0)], sweep_radius=0.5, ignore_statistics=True);
        print('vertices = ', mc.shape_param['A'].vertices)

    """
    def __init__(self, seed, d=0.1, a=0.1, move_ratio=0.5, nselect=4, restore_state=False):
        hoomd.util.print_status_line();

        # initialize base class
        mode_hpmc.__init__(self);

        # initialize the reflected c++ class
        if not hoomd.context.exec_conf.isCUDAEnabled():
            self.cpp_integrator = _hpmc.IntegratorHPMCMonoSpheropolygon(hoomd.context.current.system_definition, seed);
        else:
            cl_c = _hoomd.CellListGPU(hoomd.context.current.system_definition);
            hoomd.context.current.system.overwriteCompute(cl_c, "auto_cl2")
            self.cpp_integrator = _hpmc.IntegratorHPMCMonoGPUSpheropolygon(hoomd.context.current.system_definition, cl_c, seed);

        # set default parameters
        setD(self.cpp_integrator,d);
        setA(self.cpp_integrator,a);
        self.cpp_integrator.setMoveRatio(move_ratio)
        self.cpp_integrator.setNSelect(nselect);

        hoomd.context.current.system.setIntegrator(self.cpp_integrator);
        self.initialize_shape_params();

        if restore_state:
            self.restore_state()


    # \internal
    # \brief Format shape parameters for pos file output
    def format_param_pos(self, param):
        # build up shape_def string
        verts = param.vertices;
        R = float(param.sweep_radius);

        if len(verts) == 1:
            shape_def = 'ellipsoid {0} {0} {0} '.format(R);

        else:
            shape_def = 'spoly3d {0} {1} '.format(R, len(verts));

            for v in verts:
                shape_def += '{0} {1} 0 '.format(*v);

        return shape_def

    def get_type_shapes(self):
        """Get all the types of shapes in the current simulation.

        Example:
            >>> mc.get_type_shapes()
            [{'type': 'Polygon', 'rounding_radius': 0.1,
              'vertices': [[-0.5, -0.5], [0.5, -0.5], [0.5, 0.5], [-0.5, 0.5]]}]

        Returns:
            A list of dictionaries, one for each particle type in the system.
        """
        result = []

        ntypes = hoomd.context.current.system_definition.getParticleData().getNTypes();

        for i in range(ntypes):
            typename = hoomd.context.current.system_definition.getParticleData().getNameByType(i);
            shape = self.shape_param.get(typename)
            result.append(dict(type='Polygon',
                                   rounding_radius=shape.sweep_radius,
                                   vertices=shape.vertices))

        return result

class simple_polygon(mode_hpmc):
    R""" HPMC integration for simple polygons (2D).

    Args:
        seed (int): Random number seed.
        d (float): Maximum move displacement, Scalar to set for all types, or a dict containing {type:size} to set by type.
        a (float): Maximum rotation move, Scalar to set for all types, or a dict containing {type:size} to set by type.
        move_ratio (float): Ratio of translation moves to rotation moves.
        nselect (int): The number of trial moves to perform in each cell.
        restore_state(bool): Restore internal state from initialization file when True. See :py:class:`mode_hpmc`
                             for a description of what state data restored. (added in version 2.2)

    Note:
        For simple polygons that are not concave, use :py:class:`convex_polygon`, it will execute much faster than
        :py:class:`simple_polygon`.

    Simple polygon parameters:

    * *vertices* (**required**) - vertices of the polygon as is a list of (x,y) tuples of numbers (distance units)

        * Vertices **MUST** be specified in a *counter-clockwise* order.
        * The polygon may be concave, but edges must not cross.
        * The origin doesn't necessarily need to be inside the shape.
        * The origin centered circle that encloses all vertices should be of minimal size for optimal performance.

    * *ignore_statistics* (**default: False**) - set to True to disable ignore for statistics tracking
    * *ignore_overlaps* (**default: False**) - set to True to disable overlap checks between this and other types with *ignore_overlaps=True*

        * .. deprecated:: 2.1
             Replaced by :py:class:`interaction_matrix`.

    Warning:
        HPMC does not check that all requirements are met. Undefined behavior will result if they are
        violated.

    Examples::

        mc = hpmc.integrate.simple_polygon(seed=415236)
        mc = hpmc.integrate.simple_polygon(seed=415236, d=0.3, a=0.4)
        mc.shape_param.set('A', vertices=[(0, 0.5), (-0.5, -0.5), (0, 0), (0.5, -0.5)]);
        print('vertices = ', mc.shape_param['A'].vertices)

    """
    def __init__(self, seed, d=0.1, a=0.1, move_ratio=0.5, nselect=4, restore_state=False,
            implicit=False):
        hoomd.util.print_status_line();

        # initialize base class
<<<<<<< HEAD
        mode_hpmc.__init__(self, implicit);
=======
        mode_hpmc.__init__(self);
>>>>>>> 76dc0709

        # initialize the reflected c++ class
        if not hoomd.context.exec_conf.isCUDAEnabled():
            if implicit:
                self.cpp_integrator = _hpmc.IntegratorHPMCMonoImplicitSimplePolygon(
                        hoomd.context.current.system_definition, seed);
            else:
                self.cpp_integrator = _hpmc.IntegratorHPMCMonoSimplePolygon(
                        hoomd.context.current.system_definition, seed);
        else:
            cl_c = _hoomd.CellListGPU(hoomd.context.current.system_definition);
            hoomd.context.current.system.overwriteCompute(cl_c, "auto_cl2")
            self.cpp_integrator = _hpmc.IntegratorHPMCMonoGPUSimplePolygon(hoomd.context.current.system_definition, cl_c, seed);

        # set parameters
        setD(self.cpp_integrator,d);
        setA(self.cpp_integrator,a);
        self.cpp_integrator.setMoveRatio(move_ratio)
        self.cpp_integrator.setNSelect(nselect);

        hoomd.context.current.system.setIntegrator(self.cpp_integrator);
        self.initialize_shape_params();

        if restore_state:
            self.restore_state()


    # \internal
    # \brief Format shape parameters for pos file output
    def format_param_pos(self, param):
        # build up shape_def string in a loop
        verts = param.vertices;
        shape_def = 'poly3d {0} '.format(len(verts));

        for v in verts:
            shape_def += '{0} {1} 0 '.format(*v);

        return shape_def

    def get_type_shapes(self):
        """Get all the types of shapes in the current simulation.

        Example:
            >>> mc.get_type_shapes()
            [{'type': 'Polygon', 'rounding_radius': 0,
              'vertices': [[-0.5, -0.5], [0.5, -0.5], [0.5, 0.5], [-0.5, 0.5]]}]

        Returns:
            A list of dictionaries, one for each particle type in the system.
        """
        result = []

        ntypes = hoomd.context.current.system_definition.getParticleData().getNTypes();

        for i in range(ntypes):
            typename = hoomd.context.current.system_definition.getParticleData().getNameByType(i);
            shape = self.shape_param.get(typename)
            result.append(dict(type='Polygon',
                                   rounding_radius=0,
                                   vertices=shape.vertices))

        return result

class polyhedron(mode_hpmc):
    R""" HPMC integration for general polyhedra (3D).

    This shape uses an internal OBB tree for fast collision queries.
    Depending on the number of constituent spheres in the tree, different values of the number of
    spheres per leaf node may yield different optimal performance.
    The capacity of leaf nodes is configurable.

    Only triangle meshes and spheres are supported. The mesh must be free of self-intersections.

    Args:
        seed (int): Random number seed.
        d (float): Maximum move displacement, Scalar to set for all types, or a dict containing {type:size} to set by type.
        a (float): Maximum rotation move, Scalar to set for all types, or a dict containing {type:size} to set by type.
        move_ratio (float): Ratio of translation moves to rotation moves.
        nselect (int): The number of trial moves to perform in each cell.
        restore_state(bool): Restore internal state from initialization file when True. See :py:class:`mode_hpmc`
                             for a description of what state data restored. (added in version 2.2)

    Polyhedron parameters:

    * *vertices* (**required**) - vertices of the polyhedron as is a list of (x,y,z) tuples of numbers (distance units)

        * The origin **MUST** strictly be contained in the generally nonconvex volume defined by the vertices and faces
        * The (0,0,0) centered sphere that encloses all vertices should be of minimal size for optimal performance (e.g.
          don't translate the shape such that (0,0,0) right next to a face).

    * *faces* (**required**) - a list of vertex indices for every face
    * *sweep_radius* (**default: 0.0**) - rounding radius applied to polyhedron
    * *ignore_statistics* (**default: False**) - set to True to disable ignore for statistics tracking
    * *ignore_overlaps* (**default: False**) - set to True to disable overlap checks between this and other types with *ignore_overlaps=True*

        * .. deprecated:: 2.1
             Replaced by :py:class:`interaction_matrix`.

    * *capacity* (**default: 4**) - set to the maximum number of particles per leaf node for better performance

        * .. versionadded:: 2.2

    * *origin* (**default: (0,0,0)**) - a point strictly inside the shape, needed for correctness of overlap checks

        * .. versionadded:: 2.2

    * *hull_only* (**default: True**) - if True, only consider intersections between hull polygons

        * .. versionadded:: 2.2

    Warning:
        HPMC does not check that all requirements are met. Undefined behavior will result if they are
        violated.

    Example::

        mc = hpmc.integrate.polyhedron(seed=415236)
        mc = hpmc.integrate.polyhedron(seed=415236, d=0.3, a=0.4)
        mc.shape_param.set('A', vertices=[(-0.5, -0.5, -0.5), (-0.5, -0.5, 0.5), (-0.5, 0.5, -0.5), (-0.5, 0.5, 0.5), \
            (0.5, -0.5, -0.5), (0.5, -0.5, 0.5), (0.5, 0.5, -0.5), (0.5, 0.5, 0.5)],\
            faces = [(7, 3, 1, 5), (7, 5, 4, 6), (7, 6, 2, 3), (3, 2, 0, 1), (0, 2, 6, 4), (1, 0, 4, 5)]);
        print('vertices = ', mc.shape_param['A'].vertices)
        print('faces = ', mc.shape_param['A'].faces)

    Depletants Example::

        mc = hpmc.integrate.polyhedron(seed=415236, d=0.3, a=0.4)
        mc.set_param(nselect=1)
        faces = [(7, 3, 1, 5), (7, 5, 4, 6), (7, 6, 2, 3), (3, 2, 0, 1), (0, 2, 6, 4), (1, 0, 4, 5)];
        mc.shape_param.set('A', vertices=[(-0.5, -0.5, -0.5), (-0.5, -0.5, 0.5), (-0.5, 0.5, -0.5), (-0.5, 0.5, 0.5), \
            (0.5, -0.5, -0.5), (0.5, -0.5, 0.5), (0.5, 0.5, -0.5), (0.5, 0.5, 0.5)], faces = faces);
        mc.shape_param.set('B', vertices=[(-0.05, -0.05, -0.05), (-0.05, -0.05, 0.05), (-0.05, 0.05, -0.05), (-0.05, 0.05, 0.05), \
            (0.05, -0.05, -0.05), (0.05, -0.05, 0.05), (0.05, 0.05, -0.05), (0.05, 0.05, 0.05)], faces = faces, origin = (0,0,0));
        mc.set_fugacity('B',fugacity=3.0)
    """
    def __init__(self, seed, d=0.1, a=0.1, move_ratio=0.5, nselect=4, restore_state=False):
        hoomd.util.print_status_line();

        # initialize base class
        mode_hpmc.__init__(self)

        # initialize the reflected c++ class
        if not hoomd.context.exec_conf.isCUDAEnabled():
            self.cpp_integrator = _hpmc.IntegratorHPMCMonoPolyhedron(hoomd.context.current.system_definition, seed)
        else:
            cl_c = _hoomd.CellListGPU(hoomd.context.current.system_definition);
            hoomd.context.current.system.overwriteCompute(cl_c, "auto_cl2")
            self.cpp_integrator = _hpmc.IntegratorHPMCMonoGPUPolyhedron(hoomd.context.current.system_definition, cl_c, seed);

        # set default parameters
        setD(self.cpp_integrator,d);
        setA(self.cpp_integrator,a);
        self.cpp_integrator.setMoveRatio(move_ratio)
        self.cpp_integrator.setNSelect(nselect);

        hoomd.context.current.system.setIntegrator(self.cpp_integrator);
        self.initialize_shape_params();

        if restore_state:
            self.restore_state()


    # \internal
    # \brief Format shape parameters for pos file output
    def format_param_pos(self, param):
        # build up shape_def string in a loop

        verts = param.vertices;
        # represent by convex hull, pos doesn't support non-convex shapes yet
        shape_def = 'polyV {0} '.format(len(verts));

        for v in verts:
            shape_def += '{0} {1} {2} '.format(*v);

        faces = param.faces;
        shape_def += '{0} '.format(len(faces))
        for f in faces:
            shape_def += '{0} '.format(len(f));
            for vi in f:
                shape_def += '{0} '.format(vi)

        return shape_def

class convex_polyhedron(mode_hpmc):
    R""" HPMC integration for convex polyhedra (3D).

    Args:
        seed (int): Random number seed.
        d (float): Maximum move displacement, Scalar to set for all types, or a dict containing {type:size} to set by type.
        a (float): Maximum rotation move, Scalar to set for all types, or a dict containing {type:size} to set by type.
        move_ratio (float): Ratio of translation moves to rotation moves.
        nselect (int): (Override the automatic choice for the number of trial moves to perform in each cell.
        max_verts (int): Set the maximum number of vertices in a polyhedron. (deprecated in version 2.2)
        restore_state(bool): Restore internal state from initialization file when True. See :py:class:`mode_hpmc`
                             for a description of what state data restored. (added in version 2.2)

    Convex polyhedron parameters:

    * *vertices* (**required**) - vertices of the polyhedron as is a list of (x,y,z) tuples of numbers (distance units)

        * The origin **MUST** be contained within the vertices.
        * The origin centered circle that encloses all vertices should be of minimal size for optimal performance (e.g.
          don't put the origin right next to a face).

    * *ignore_statistics* (**default: False**) - set to True to disable ignore for statistics tracking
    * *ignore_overlaps* (**default: False**) - set to True to disable overlap checks between this and other types with *ignore_overlaps=True*

        * .. deprecated:: 2.1
             Replaced by :py:class:`interaction_matrix`.

    Warning:
        HPMC does not check that all requirements are met. Undefined behavior will result if they are
        violated.

    Example::

        mc = hpmc.integrate.convex_polyhedron(seed=415236)
        mc = hpmc.integrate.convex_polyhedron(seed=415236, d=0.3, a=0.4)
        mc.shape_param.set('A', vertices=[(0.5, 0.5, 0.5), (0.5, -0.5, -0.5), (-0.5, 0.5, -0.5), (-0.5, -0.5, 0.5)]);
        print('vertices = ', mc.shape_param['A'].vertices)

    Depletants Example::

        mc = hpmc.integrate.convex_polyhedron(seed=415236, d=0.3, a=0.4)
        mc.set_param(nselect=1)
        mc.shape_param.set('A', vertices=[(0.5, 0.5, 0.5), (0.5, -0.5, -0.5), (-0.5, 0.5, -0.5), (-0.5, -0.5, 0.5)]);
        mc.shape_param.set('B', vertices=[(0.05, 0.05, 0.05), (0.05, -0.05, -0.05), (-0.05, 0.05, -0.05), (-0.05, -0.05, 0.05)]);
        mc.set_fugacity('B',fugacity=3.0)
    """
    def __init__(self, seed, d=0.1, a=0.1, move_ratio=0.5, nselect=4, max_verts=None, restore_state=False):
        hoomd.util.print_status_line();

        if max_verts is not None:
            hoomd.context.msg.warning("max_verts is deprecated. Ignoring.\n")

        # initialize base class
        mode_hpmc.__init__(self);

        # initialize the reflected c++ class
        if not hoomd.context.exec_conf.isCUDAEnabled():
            self.cpp_integrator = _hpmc.IntegratorHPMCMonoConvexPolyhedron(hoomd.context.current.system_definition, seed);
        else:
            cl_c = _hoomd.CellListGPU(hoomd.context.current.system_definition);
            hoomd.context.current.system.overwriteCompute(cl_c, "auto_cl2")
            self.cpp_integrator = _hpmc.IntegratorHPMCMonoGPUConvexPolyhedron(hoomd.context.current.system_definition, cl_c, seed);

        # set default parameters
        setD(self.cpp_integrator,d);
        setA(self.cpp_integrator,a);
        self.cpp_integrator.setMoveRatio(move_ratio)
        if nselect is not None:
            self.cpp_integrator.setNSelect(nselect);

        hoomd.context.current.system.setIntegrator(self.cpp_integrator);
        self.initialize_shape_params();

        if restore_state:
            self.restore_state()

    # \internal
    # \brief Format shape parameters for pos file output
    def format_param_pos(self, param):
        # build up shape_def string in a loop
        verts = param.vertices;
        shape_def = 'poly3d {0} '.format(len(verts));

        for v in verts:
            shape_def += '{0} {1} {2} '.format(*v);

        return shape_def

    def get_type_shapes(self):
        """Get all the types of shapes in the current simulation.

        Example:
            >>> mc.get_type_shapes()
            [{'type': 'ConvexPolyhedron', 'rounding_radius': 0,
              'vertices': [[0.5, 0.5, 0.5], [0.5, -0.5, -0.5],
                           [-0.5, 0.5, -0.5], [-0.5, -0.5, 0.5]]}]

        Returns:
            A list of dictionaries, one for each particle type in the system.
        """
        result = []

        ntypes = hoomd.context.current.system_definition.getParticleData().getNTypes();

        for i in range(ntypes):
            typename = hoomd.context.current.system_definition.getParticleData().getNameByType(i);
            shape = self.shape_param.get(typename)
            dim = hoomd.context.current.system_definition.getNDimensions()
            # Currently can't trivially pull the radius for nonspherical shapes
            result.append(dict(type='ConvexPolyhedron',
                                   rounding_radius=0,
                                   vertices=shape.vertices))

        return result

class faceted_ellipsoid(mode_hpmc):
    R""" HPMC integration for faceted ellipsoids (3D).

    Args:
        seed (int): Random number seed.
        d (float): Maximum move displacement, Scalar to set for all types, or a dict containing {type:size} to set by type.
        a (float): Maximum rotation move, Scalar to set for all types, or a dict containing {type:size} to set by type.
        move_ratio (float): Ratio of translation moves to rotation moves.
        nselect (int): The number of trial moves to perform in each cell.
        restore_state(bool): Restore internal state from initialization file when True. See :py:class:`mode_hpmc`
                             for a description of what state data restored. (added in version 2.2)

    A faceted ellipsoid is an ellipsoid intersected with a convex polyhedron defined through
    halfspaces. The equation defining each halfspace is given by:

    .. math::
        n_i\cdot r + b_i \le 0

    where :math:`n_i` is the face normal, and :math:`b_i` is  the offset.

    Warning:
        The origin must be chosen so as to lie **inside the shape**, or the overlap check will not work.
        This condition is not checked.

    Faceted ellipsoid parameters:

    * *normals* (**required**) - list of (x,y,z) tuples defining the facet normals (distance units)
    * *offsets* (**required**) - list of offsets (distance unit^2)
    * *a* (**required**) - first half axis of ellipsoid
    * *b* (**required**) - second half axis of ellipsoid
    * *c* (**required**) - third half axis of ellipsoid
    * *vertices* (**required**) - list of vertices for intersection polyhedron
    * *origin* (**required**) - origin vector
    * *ignore_statistics* (**default: False**) - set to True to disable ignore for statistics tracking
    * *ignore_overlaps* (**default: False**) - set to True to disable overlap checks between this and other types with *ignore_overlaps=True*

        * .. deprecated:: 2.1
             Replaced by :py:class:`interaction_matrix`.

    Warning:
        Planes must not be coplanar.

    Note:
        The half-space intersection of the normals has to match the convex polyhedron defined by
        the vertices (if non-empty), currently the half-space intersection is **not** calculated automatically.
        For simple intersections with planes that do not intersect within the sphere, the vertices
        list can be left empty.

    Example::

        mc = hpmc.integrate.faceted_ellipsoid(seed=415236)
        mc = hpmc.integrate.faceted_ellipsoid(seed=415236, d=0.3, a=0.4)

        # half-space intersection
        slab_normals = [(-1,0,0),(1,0,0),(0,-1,0),(0,1,0),(0,0,-1),(0,0,1)]
        slab_offsets = [-0.1,-1,-.5,-.5,-.5,-.5)

        # polyedron vertices
        slab_verts = [[-.1,-.5,-.5],[-.1,-.5,.5],[-.1,.5,.5],[-.1,.5,-.5], [1,-.5,-.5],[1,-.5,.5],[1,.5,.5],[1,.5,-.5]]

        mc.shape_param.set('A', normals=slab_normals, offsets=slab_offsets, vertices=slab_verts,a=1.0, b=0.5, c=0.5);
        print('a = {}, b = {}, c = {}', mc.shape_param['A'].a,mc.shape_param['A'].b,mc.shape_param['A'].c)

    Depletants Example::

        mc = hpmc.integrate.faceted_ellipsoid(seed=415236, d=0.3, a=0.4)
        mc.shape_param.set('A', normals=[(-1,0,0),(1,0,0),(0,-1,0),(0,1,0),(0,0,-1),(0,0,1)],a=1.0, b=0.5, c=0.25);
        # depletant sphere
        mc.shape_param.set('B', normals=[],a=0.1,b=0.1,c=0.1);
        mc.set_fugacity('B',fugacity=3.0)
    """
    def __init__(self, seed, d=0.1, a=0.1, move_ratio=0.5, nselect=4, restore_state=False):
        hoomd.util.print_status_line();

        # initialize base class
        mode_hpmc.__init__(self);

        # initialize the reflected c++ class
        if not hoomd.context.exec_conf.isCUDAEnabled():
            self.cpp_integrator = _hpmc.IntegratorHPMCMonoFacetedEllipsoid(hoomd.context.current.system_definition, seed);
        else:
            cl_c = _hoomd.CellListGPU(hoomd.context.current.system_definition);
            hoomd.context.current.system.overwriteCompute(cl_c, "auto_cl2")
            self.cpp_integrator = _hpmc.IntegratorHPMCMonoGPUFacetedEllipsoid(hoomd.context.current.system_definition, cl_c, seed);

        # set default parameters
        setD(self.cpp_integrator,d);
        setA(self.cpp_integrator,a);
        self.cpp_integrator.setMoveRatio(move_ratio)
        self.cpp_integrator.setNSelect(nselect);

        hoomd.context.current.system.setIntegrator(self.cpp_integrator);
        self.initialize_shape_params();

        if restore_state:
            self.restore_state()


    # \internal
    # \brief Format shape parameters for pos file output
    def format_param_pos(self, param):
        raise RuntimeError("faceted_ellipsoid shape doesn't have a .pos representation")

class faceted_sphere(faceted_ellipsoid):
    R""" HPMC integration for faceted spheres (3D).

    Args:
        seed (int): Random number seed.
        d (float): Maximum move displacement, Scalar to set for all types, or a dict containing {type:size} to set by type.
        a (float): Maximum rotation move, Scalar to set for all types, or a dict containing {type:size} to set by type.
        move_ratio (float): Ratio of translation moves to rotation moves.
        nselect (int): The number of trial moves to perform in each cell.
        restore_state(bool): Restore internal state from initialization file when True. See :py:class:`mode_hpmc`
                             for a description of what state data restored. (added in version 2.2)

    A faceted sphere is a sphere intersected with halfspaces. The equation defining each halfspace is given by:

    .. math::
        n_i\cdot r + b_i \le 0

    where :math:`n_i` is the face normal, and :math:`b_i` is  the offset.

    Warning:
        The origin must be chosen so as to lie **inside the shape**, or the overlap check will not work.
        This condition is not checked.

    Faceted sphere parameters:

    * *normals* (**required**) - list of (x,y,z) tuples defining the facet normals (distance units)
    * *offsets* (**required**) - list of offsets (distance unit^2)
    * *diameter* (**required**) - diameter of sphere
    * *vertices* (**required**) - list of vertices for intersection polyhedron
    * *origin* (**required**) - origin vector
    * *ignore_statistics* (**default: False**) - set to True to disable ignore for statistics tracking
    * *ignore_overlaps* (**default: False**) - set to True to disable overlap checks between this and other types with *ignore_overlaps=True*

        * .. deprecated:: 2.1
             Replaced by :py:class:`interaction_matrix`.

    Warning:
        Planes must not be coplanar.

    Note:
        The half-space intersection of the normals has to match the convex polyhedron defined by
        the vertices (if non-empty), currently the half-space intersection is **not** calculated automatically.
        For simple intersections with planes that do not intersect within the sphere, the vertices
        list can be left empty.

    Example::
        # half-space intersection
        slab_normals = [(-1,0,0),(1,0,0),(0,-1,0),(0,1,0),(0,0,-1),(0,0,1)]
        slab_offsets = [-0.1,-1,-.5,-.5,-.5,-.5)

        # polyedron vertices
        slab_verts = [[-.1,-.5,-.5],[-.1,-.5,.5],[-.1,.5,.5],[-.1,.5,-.5], [.5,-.5,-.5],[.5,-.5,.5],[.5,.5,.5],[.5,.5,-.5]]

        mc = hpmc.integrate.faceted_sphere(seed=415236)
        mc = hpmc.integrate.faceted_sphere(seed=415236, d=0.3, a=0.4)
        mc.shape_param.set('A', normals=slab_normals,offsets=slab_offsets, vertices=slab_verts,diameter=1.0);
        print('diameter = ', mc.shape_param['A'].diameter)

    Depletants Example::

        mc = hpmc.integrate.faceted_sphere(seed=415236, d=0.3, a=0.4)
        mc.shape_param.set('A', normals=[(-1,0,0),(1,0,0),(0,-1,0),(0,1,0),(0,0,-1),(0,0,1)],diameter=1.0);
        mc.shape_param.set('B', normals=[],diameter=0.1);
        mc.set_fugacity('B',fugacity=3.0)
    """
    def __init__(self, seed, d=0.1, a=0.1, move_ratio=0.5, nselect=4, restore_state=False):
        hoomd.util.print_status_line();

        super(faceted_sphere, self).__init__(seed=seed, d=d, a=a, move_ratio=move_ratio,
            nselect=nselect, restore_state=restore_state)

    # \internal
    # \brief Format shape parameters for pos file output
    def format_param_pos(self, param):
        vertices = param.vertices;
        d = param.diameter;
        if vertices is not None:
            # build up shape_def string in a loop
            shape_def = 'polySphere {0} {1} '.format(d/2.0,len(vertices));

            v = []
            for v in vertices:
                shape_def += '{0} {1} {2} '.format(*v)

            return shape_def
        else:
            raise RuntimeError("No vertices supplied.")


class sphinx(mode_hpmc):
    R""" HPMC integration for sphinx particles (3D).

    Args:
        seed (int): Random number seed.
        d (float): Maximum move displacement, Scalar to set for all types, or a dict containing {type:size} to set by type.
        a (float): Maximum rotation move, Scalar to set for all types, or a dict containing {type:size} to set by type.
        move_ratio (float): Ratio of translation moves to rotation moves.
        nselect (int): The number of trial moves to perform in each cell.
        restore_state(bool): Restore internal state from initialization file when True. See :py:class:`mode_hpmc`
                             for a description of what state data restored. (added in version 2.2)

    Sphinx particles are dimpled spheres (spheres with 'positive' and 'negative' volumes).

    Sphinx parameters:

    * *diameters* - diameters of spheres (positive OR negative real numbers)
    * *centers* - centers of spheres in local coordinate frame
    * *ignore_statistics* (**default: False**) - set to True to disable ignore for statistics tracking
    * *ignore_overlaps* (**default: False**) - set to True to disable overlap checks between this and other types with *ignore_overlaps=True*

        * .. deprecated:: 2.1
             Replaced by :py:class:`interaction_matrix`.

    Quick Example::

        mc = hpmc.integrate.sphinx(seed=415236)
        mc = hpmc.integrate.sphinx(seed=415236, d=0.3, a=0.4)
        mc.shape_param.set('A', centers=[(0,0,0),(1,0,0)], diameters=[1,.25])
        print('diameters = ', mc.shape_param['A'].diameters)

    Depletants Example::

        mc = hpmc.integrate.sphinx(seed=415236, d=0.3, a=0.4)
        mc.set_param(nselect=1)
        mc.shape_param.set('A', centers=[(0,0,0),(1,0,0)], diameters=[1,-.25])
        mc.shape_param.set('B', centers=[(0,0,0)], diameters=[.15])
        mc.set_fugacity('B',fugacity=3.0)
    """
    def __init__(self, seed, d=0.1, a=0.1, move_ratio=0.5, nselect=4, restore_state=False):
        hoomd.util.print_status_line();

        # initialize base class
        mode_hpmc.__init__(self)

        # initialize the reflected c++ class
        if not hoomd.context.exec_conf.isCUDAEnabled():
            self.cpp_integrator = _hpmc.IntegratorHPMCMonoSphinx(hoomd.context.current.system_definition, seed);
        else:
            cl_c = _hoomd.CellListGPU(hoomd.context.current.system_definition);
            hoomd.context.current.system.overwriteCompute(cl_c, "auto_cl2")

            self.cpp_integrator = _hpmc.IntegratorHPMCMonoGPUSphinx(hoomd.context.current.system_definition, cl_c, seed);

        # set default parameters
        setD(self.cpp_integrator,d);
        setA(self.cpp_integrator,a);
        self.cpp_integrator.setMoveRatio(move_ratio)
        if nselect is not None:
            self.cpp_integrator.setNSelect(nselect);

        hoomd.context.current.system.setIntegrator(self.cpp_integrator);
        self.initialize_shape_params();

        if restore_state:
            self.restore_state()


    # \internal
    # \brief Format shape parameters for pos file output
    def format_param_pos(self, param):
        centers = param.centers;
        diameters = param.diameters;
        circumsphere_d = param.diameter

        colors = param.colors
        if colors is None:
            # default
            colors = ["005984ff" for c in centers]

        # build up shape_def string in a loop
        shape_def = 'sphinx 0 {0} {1} '.format(circumsphere_d, len(centers));

        # for every plane, construct four bounding vertices
        for (d,c,col) in zip(diameters, centers, colors):
            shape_def += '{0} {1} {2} {3} {4} '.format(d/2.0,c[0],c[1],c[2], col);

        return shape_def

class convex_spheropolyhedron(mode_hpmc):
    R""" HPMC integration for spheropolyhedra (3D).

    Args:
        seed (int): Random number seed.
        d (float): Maximum move displacement, Scalar to set for all types, or a dict containing {type:size} to set by type.
        a (float): Maximum rotation move, Scalar to set for all types, or a dict containing {type:size} to set by type.
        move_ratio (float): Ratio of translation moves to rotation moves.
        nselect (int): The number of trial moves to perform in each cell.
        max_verts (int): Set the maximum number of vertices in a polyhedron. (deprecated in version 2.2)
        restore_state(bool): Restore internal state from initialization file when True. See :py:class:`mode_hpmc`
                             for a description of what state data restored. (added in version 2.2)

    A spheropolyhedron can also represent spheres (0 or 1 vertices), and spherocylinders (2 vertices).

    Spheropolyhedron parameters:

    * *vertices* (**required**) - vertices of the polyhedron as is a list of (x,y,z) tuples of numbers (distance units)

        - The origin **MUST** be contained within the vertices.
        - The origin centered sphere that encloses all vertices should be of minimal size for optimal performance (e.g.
          don't put the origin right next to a face).
        - A sphere can be represented by specifying zero vertices (i.e. vertices=[]) and a non-zero radius R
        - Two vertices and a non-zero radius R define a prolate spherocylinder.

    * *sweep_radius* (**default: 0.0**) - the radius of the sphere swept around the edges of the polygon (distance units) - **optional**
    * *ignore_statistics* (**default: False**) - set to True to disable ignore for statistics tracking
    * *ignore_overlaps* (**default: False**) - set to True to disable overlap checks between this and other types with *ignore_overlaps=True*

        * .. deprecated:: 2.1
             Replaced by :py:class:`interaction_matrix`.

    Warning:
        HPMC does not check that all requirements are met. Undefined behavior will result if they are
        violated.

    Example::

        mc = hpmc.integrate.convex_spheropolyhedron(seed=415236)
        mc = hpmc.integrate.convex_spheropolyhedron(seed=415236, d=0.3, a=0.4)
        mc.shape_param['tetrahedron'].set(vertices=[(0.5, 0.5, 0.5), (0.5, -0.5, -0.5), (-0.5, 0.5, -0.5), (-0.5, -0.5, 0.5)]);
        print('vertices = ', mc.shape_param['A'].vertices)
        mc.shape_param['SphericalDepletant'].set(vertices=[], sweep_radius=0.1, ignore_statistics=True);

    Depletants example::

        mc = hpmc.integrate.convex_spheropolyhedron(seed=415236, d=0.3, a=0.4)
        mc.shape_param['tetrahedron'].set(vertices=[(0.5, 0.5, 0.5), (0.5, -0.5, -0.5), (-0.5, 0.5, -0.5), (-0.5, -0.5, 0.5)]);
        mc.shape_param['SphericalDepletant'].set(vertices=[], sweep_radius=0.1);
        mc.set_fugacity('B',fugacity=3.0)
    """

    def __init__(self, seed, d=0.1, a=0.1, move_ratio=0.5, nselect=4, max_verts=None, restore_state=False):
        hoomd.util.print_status_line();

        if max_verts is not None:
            hoomd.context.msg.warning("max_verts is deprecated. Ignoring.\n")

        # initialize base class
        mode_hpmc.__init__(self)

        # initialize the reflected c++ class
        if not hoomd.context.exec_conf.isCUDAEnabled():
            self.cpp_integrator = _hpmc.IntegratorHPMCMonoSpheropolyhedron(hoomd.context.current.system_definition, seed);
        else:
            cl_c = _hoomd.CellListGPU(hoomd.context.current.system_definition);
            hoomd.context.current.system.overwriteCompute(cl_c, "auto_cl2")
            self.cpp_integrator = _hpmc.IntegratorHPMCMonoGPUSpheropolyhedron(hoomd.context.current.system_definition, cl_c, seed);

        # set default parameters
        setD(self.cpp_integrator,d);
        setA(self.cpp_integrator,a);
        self.cpp_integrator.setMoveRatio(move_ratio)
        if nselect is not None:
            self.cpp_integrator.setNSelect(nselect);

        hoomd.context.current.system.setIntegrator(self.cpp_integrator);
        self.initialize_shape_params();

        if restore_state:
            self.restore_state()

    # \internal
    # \brief Format shape parameters for pos file output
    def format_param_pos(self, param):
        verts = param.vertices;
        R = float(param.sweep_radius);
        # Allow spheres to be represented for zero or one verts for maximum compatibility.
        if len(verts) <= 1:
            # draw spherocylinder to avoid having to handle orientation output differently
            d = R * 2.0;
            return 'cyl {0} 0'.format(d);
        # else draw spheropolyhedron
        # build up shape_def string in a loop
        shape_def = 'spoly3d {0} {1} '.format(R, len(verts));

        for v in verts:
            shape_def += '{0} {1} {2} '.format(*v);

        return shape_def

    def get_type_shapes(self):
        """Get all the types of shapes in the current simulation.

        Example:
            >>> mc.get_type_shapes()
            [{'type': 'ConvexPolyhedron', 'rounding_radius': 0.1,
              'vertices': [[0.5, 0.5, 0.5], [0.5, -0.5, -0.5],
                           [-0.5, 0.5, -0.5], [-0.5, -0.5, 0.5]]}]

        Returns:
            A list of dictionaries, one for each particle type in the system.
        """
        result = []

        ntypes = hoomd.context.current.system_definition.getParticleData().getNTypes();

        for i in range(ntypes):
            typename = hoomd.context.current.system_definition.getParticleData().getNameByType(i);
            shape = self.shape_param.get(typename)
            dim = hoomd.context.current.system_definition.getNDimensions()
            # Currently can't trivially pull the radius for nonspherical shapes
            result.append(dict(type='ConvexPolyhedron',
                                   rounding_radius=shape.sweep_radius,
                                   vertices=shape.vertices))

        return result

class ellipsoid(mode_hpmc):
    R""" HPMC integration for ellipsoids (2D/3D).

    Args:
        seed (int): Random number seed.
        d (float): Maximum move displacement, Scalar to set for all types, or a dict containing {type:size} to set by type.
        a (float): Maximum rotation move, Scalar to set for all types, or a dict containing {type:size} to set by type.
        move_ratio (float): Ratio of translation moves to rotation moves.
        nselect (int): The number of trial moves to perform in each cell.
        restore_state(bool): Restore internal state from initialization file when True. See :py:class:`mode_hpmc`
                             for a description of what state data restored. (added in version 2.2)

    Ellipsoid parameters:

    * *a* (**required**) - principle axis a of the ellipsoid (radius in the x direction) (distance units)
    * *b* (**required**) - principle axis b of the ellipsoid (radius in the y direction) (distance units)
    * *c* (**required**) - principle axis c of the ellipsoid (radius in the z direction) (distance units)
    * *ignore_statistics* (**default: False**) - set to True to disable ignore for statistics tracking
    * *ignore_overlaps* (**default: False**) - set to True to disable overlap checks between this and other types with *ignore_overlaps=True*

        * .. deprecated:: 2.1
             Replaced by :py:class:`interaction_matrix`.

    Example::

        mc = hpmc.integrate.ellipsoid(seed=415236)
        mc = hpmc.integrate.ellipsoid(seed=415236, d=0.3, a=0.4)
        mc.shape_param.set('A', a=0.5, b=0.25, c=0.125);
        print('ellipsoids parameters (a,b,c) = ', mc.shape_param['A'].a, mc.shape_param['A'].b, mc.shape_param['A'].c)

    Depletants Example::

        mc = hpmc.integrate.ellipsoid(seed=415236, d=0.3, a=0.4)
        mc.set_param(nselect=1)
        mc.shape_param.set('A', a=0.5, b=0.25, c=0.125);
        mc.shape_param.set('B', a=0.05, b=0.05, c=0.05);
        mc.set_fugacity('B',fugacity=3.0)
    """
    def __init__(self, seed, d=0.1, a=0.1, move_ratio=0.5, nselect=4, restore_state=False):
        hoomd.util.print_status_line();

        # initialize base class
        mode_hpmc.__init__(self);

        # initialize the reflected c++ class
        if not hoomd.context.exec_conf.isCUDAEnabled():
            self.cpp_integrator = _hpmc.IntegratorHPMCMonoEllipsoid(hoomd.context.current.system_definition, seed);
        else:
            cl_c = _hoomd.CellListGPU(hoomd.context.current.system_definition);
            hoomd.context.current.system.overwriteCompute(cl_c, "auto_cl2")
            self.cpp_integrator = _hpmc.IntegratorHPMCMonoGPUEllipsoid(hoomd.context.current.system_definition, cl_c, seed);

        # set default parameters
        setD(self.cpp_integrator,d);
        setA(self.cpp_integrator,a);
        self.cpp_integrator.setMoveRatio(move_ratio)

        self.cpp_integrator.setNSelect(nselect);

        hoomd.context.current.system.setIntegrator(self.cpp_integrator);
        self.initialize_shape_params();

        if restore_state:
            self.restore_state()


    # \internal
    # \brief Format shape parameters for pos file output
    def format_param_pos(self, param):
        return 'ellipsoid {0} {1} {2}'.format(param.a, param.b, param.c);

class sphere_union(mode_hpmc):
    R""" HPMC integration for unions of spheres (3D).

    This shape uses an internal OBB tree for fast collision queries.
    Depending on the number of constituent spheres in the tree, different values of the number of
    spheres per leaf node may yield different optimal performance.
    The capacity of leaf nodes is configurable.

    Args:
        seed (int): Random number seed.
        d (float): Maximum move displacement, Scalar to set for all types, or a dict containing {type:size} to set by type.
        a (float): Maximum rotation move, Scalar to set for all types, or a dict containing {type:size} to set by type.
        move_ratio (float): Ratio of translation moves to rotation moves.
        nselect (int): The number of trial moves to perform in each cell.
        max_members (int): Set the maximum number of members in the sphere union
            * .. deprecated:: 2.2
        capacity (int): Set to the number of constituent spheres per leaf node. (added in version 2.2)
        restore_state(bool): Restore internal state from initialization file when True. See :py:class:`mode_hpmc`
                             for a description of what state data restored. (added in version 2.2)

    Sphere union parameters:

    * *diameters* (**required**) - list of diameters of the spheres (distance units).
    * *centers* (**required**) - list of centers of constituent spheres in particle coordinates.
    * *overlap* (**default: 1 for all spheres**) - only check overlap between constituent particles for which *overlap [i] & overlap[j]* is !=0, where '&' is the bitwise AND operator.

        * .. versionadded:: 2.1

    * *ignore_statistics* (**default: False**) - set to True to disable ignore for statistics tracking.
    * *ignore_overlaps* (**default: False**) - set to True to disable overlap checks between this and other types with *ignore_overlaps=True*

        * .. deprecated:: 2.1
             Replaced by :py:class:`interaction_matrix`.
    * *capacity* (**default: 4**) - set to the maximum number of particles per leaf node for better performance
        * .. versionadded:: 2.2

    Example::

        mc = hpmc.integrate.sphere_union(seed=415236)
        mc = hpmc.integrate.sphere_union(seed=415236, d=0.3, a=0.4)
        mc.shape_param.set('A', diameters=[1.0, 1.0], centers=[(-0.25, 0.0, 0.0), (0.25, 0.0, 0.0)]);
        print('diameter of the first sphere = ', mc.shape_param['A'].members[0].diameter)
        print('center of the first sphere = ', mc.shape_param['A'].centers[0])

    Depletants Example::

        mc = hpmc.integrate.sphere_union(seed=415236, d=0.3, a=0.4)
        mc.set_param(nselect=1)
        mc.shape_param.set('A', diameters=[1.0, 1.0], centers=[(-0.25, 0.0, 0.0), (0.25, 0.0, 0.0)]);
        mc.shape_param.set('B', diameters=[0.05], centers=[(0.0, 0.0, 0.0)]);
        mc.set_fugacity('B',fugacity=3.0)
    """

    def __init__(self, seed, d=0.1, a=0.1, move_ratio=0.5, nselect=4, max_members=None, restore_state=False):
        hoomd.util.print_status_line();

        if max_members is not None:
            hoomd.context.msg.warning("max_members is deprecated. Ignoring.\n")

        # initialize base class
        mode_hpmc.__init__(self);

        # initialize the reflected c++ class
        if not hoomd.context.exec_conf.isCUDAEnabled():
            self.cpp_integrator = _hpmc.IntegratorHPMCMonoSphereUnion(hoomd.context.current.system_definition, seed)
        else:
            cl_c = _hoomd.CellListGPU(hoomd.context.current.system_definition);
            hoomd.context.current.system.overwriteCompute(cl_c, "auto_cl2")
            self.cpp_integrator = _hpmc.IntegratorHPMCMonoGPUSphereUnion(hoomd.context.current.system_definition, cl_c, seed)

        # set default parameters
        setD(self.cpp_integrator,d);
        setA(self.cpp_integrator,a);
        self.cpp_integrator.setMoveRatio(move_ratio)
        self.cpp_integrator.setNSelect(nselect);

        hoomd.context.current.system.setIntegrator(self.cpp_integrator);
        self.initialize_shape_params();

        if restore_state:
            self.restore_state()


    # \internal
    # \brief Format shape parameters for pos file output
    def format_param_pos(self, param):
        # build up shape_def string in a loop
        diameters = [m.diameter for m in param.members]
        centers = param.centers
        colors = param.colors
        N = len(diameters);
        shape_def = 'sphere_union {0} '.format(N);
        if param.colors is None:
            # default
            colors = ["ff5984ff" for c in centers]


        for d,p,c in zip(diameters, centers, colors):
            shape_def += '{0} '.format(d);
            shape_def += '{0} {1} {2} '.format(*p);
            shape_def += '{0} '.format(c);
            # No need to use stored value for member sphere orientations

        return shape_def

class convex_spheropolyhedron_union(mode_hpmc):
    R""" HPMC integration for unions of convex polyhedra (3D).

    Args:
        seed (int): Random number seed.
        d (float): Maximum move displacement, Scalar to set for all types, or a dict containing {type:size} to set by type.
        a (float): Maximum rotation move, Scalar to set for all types, or a dict containing {type:size} to set by type.
        move_ratio (float): Ratio of translation moves to rotation moves.
        nselect (int): The number of trial moves to perform in each cell.
        max_members (int): Set the maximum number of members in the convex polyhedron union
        capacity (int): Set to the number of constituent convex polyhedra per leaf node

    .. versionadded:: 2.2

    Convex polyhedron union parameters:

    * *vertices* (**required**) - list of vertex lists of the polyhedra in particle coordinates.
    * *centers* (**required**) - list of centers of constituent polyhedra in particle coordinates.
    * *orientations* (**required**) - list of orientations of constituent polyhedra.
    * *overlap* (**default: 1 for all particles**) - only check overlap between constituent particles for which *overlap [i] & overlap[j]* is !=0, where '&' is the bitwise AND operator.
    * *sweep_radii* (**default: 0 for all particle**) - radii of spheres sweeping out each constituent polyhedron

        * .. versionadded:: 2.4

    * *ignore_statistics* (**default: False**) - set to True to disable ignore for statistics tracking.
    * *ignore_overlaps* (**default: False**) - set to True to disable overlap checks between this and other types with *ignore_overlaps=True*

        * .. deprecated:: 2.1
             Replaced by :py:class:`interaction_matrix`.

    Example::

        mc = hpmc.integrate.convex_spheropolyhedron_union(seed=27)
        mc = hpmc.integrate.convex_spheropolyhedron_union(seed=27, d=0.3, a=0.4)
        cube_verts = [[-1,-1,-1],[-1,-1,1],[-1,1,1],[-1,1,-1],
                     [1,-1,-1],[1,-1,1],[1,1,1],[1,1,-1]]
        mc.shape_param.set('A', vertices=[cube_verts, cube_verts],
                                centers=[[-1,0,0],[1,0,0]],orientations=[[1,0,0,0],[1,0,0,0]]);
        print('vertices of the first cube = ', mc.shape_param['A'].members[0].vertices)
        print('center of the first cube = ', mc.shape_param['A'].centers[0])
        print('orientation of the first cube = ', mc.shape_param['A'].orientations[0])
    """

    def __init__(self, seed, d=0.1, a=0.1, move_ratio=0.5, nselect=4):
        hoomd.util.print_status_line();

        # initialize base class
        mode_hpmc.__init__(self)

        # initialize the reflected c++ class
        if not hoomd.context.exec_conf.isCUDAEnabled():
            self.cpp_integrator = _hpmc.IntegratorHPMCMonoConvexPolyhedronUnion(hoomd.context.current.system_definition, seed)
        else:
            cl_c = _hoomd.CellListGPU(hoomd.context.current.system_definition);
            hoomd.context.current.system.overwriteCompute(cl_c, "auto_cl2")
            self.cpp_integrator = _hpmc.IntegratorHPMCMonoGPUConvexPolyhedronUnion(hoomd.context.current.system_definition, cl_c, seed)

        # set default parameters
        setD(self.cpp_integrator,d);
        setA(self.cpp_integrator,a);
        self.cpp_integrator.setMoveRatio(move_ratio)
        self.cpp_integrator.setNSelect(nselect);

        hoomd.context.current.system.setIntegrator(self.cpp_integrator);
        self.initialize_shape_params();

        # meta data
        self.metadata_fields = ['capacity']

    # \internal
    # \brief Format shape parameters for pos file output
    def format_param_pos(self, param):
        # build up shape_def string in a loop
        vertices = [m.vertices for m in param.members]
        orientations = param.orientations
        centers = param.centers
        colors = param.colors
        sweep_radii = [m.sweep_radius for m in param.members]
        if param.colors is None:
            # default
            colors = ["ff5984ff" for c in centers]
        N = len(centers);

        if N == 1:
            verts = vertices[0]
            R = sweep_radii[0]
            if len(verts) == 1:
                shape_def = 'sphere {0} {1}'.format(2*R,colors[0]);

            else:
                shape_def = 'spoly3d {0} {1}'.format(R, len(verts));

                for v in verts:
                    shape_def += ' {0} {1} {2}'.format(*v);

                shape_def += ' {}'.format(colors[0])
        else:
            # two special cases
            if all(v == [[0,0,0]] for v in vertices):
                # all constituent particles are spheres
                shape_def = 'sphere_union {0} '.format(N)
                for r,p,c in zip(sweep_radii, centers, colors):
                    shape_def += '{0} '.format(2*r);
                    shape_def += '{0} {1} {2} '.format(*p);
                    shape_def += '{0} '.format(c);
                    # No need to use stored value for member sphere orientations
            elif all(r == 0 for r in sweep_radii):
                # all constituent particles are convex polyhedra
                shape_def = 'poly3d_union {0} '.format(N);
                for verts,q,p,c in zip(vertices, orientations, centers, colors):
                    shape_def += '{0} '.format(len(verts));
                    for v in verts:
                        shape_def += '{0} {1} {2} '.format(*v);
                    shape_def += '{0} {1} {2} '.format(*p);
                    shape_def += '{0} {1} {2} {3} '.format(*q);
                    shape_def += '{0} '.format(c);
            else:
                hoomd.context.msg.warning("Don't know how to export this spheropolyhedron union to .pos. Falling back on shpere.\n");
                shape_def = 'sphere 1.0 ff5984ff'

        return shape_def

class convex_polyhedron_union(convex_spheropolyhedron_union):
    R""" HPMC integration for unions of convex polyhedra (3D).

     .. deprecated:: 2.4
        Replaced by :py:class:`convex_spheropolyhedron_union`. This class stays in place for compatibility with older scripts.

    Args:
        seed (int): Random number seed.
        d (float): Maximum move displacement, Scalar to set for all types, or a dict containing {type:size} to set by type.
        a (float): Maximum rotation move, Scalar to set for all types, or a dict containing {type:size} to set by type.
        move_ratio (float): Ratio of translation moves to rotation moves.
        nselect (int): The number of trial moves to perform in each cell.
        max_members (int): Set the maximum number of members in the convex polyhedron union
        capacity (int): Set to the number of constituent convex polyhedra per leaf node

    .. versionadded:: 2.2

    Convex polyhedron union parameters:

    * *vertices* (**required**) - list of vertex lists of the polyhedra in particle coordinates.
    * *centers* (**required**) - list of centers of constituent polyhedra in particle coordinates.
    * *orientations* (**required**) - list of orientations of constituent polyhedra.
    * *overlap* (**default: 1 for all particles**) - only check overlap between constituent particles for which *overlap [i] & overlap[j]* is !=0, where '&' is the bitwise AND operator.
    * *sweep_radii* (**default: 0 for all particle**) - radii of spheres sweeping out each constituent polyhedron

        * .. versionadded:: 2.4

    * *ignore_statistics* (**default: False**) - set to True to disable ignore for statistics tracking.
    * *ignore_overlaps* (**default: False**) - set to True to disable overlap checks between this and other types with *ignore_overlaps=True*

        * .. deprecated:: 2.1
             Replaced by :py:class:`interaction_matrix`.

    Example::

        mc = hpmc.integrate.convex_polyhedron_union(seed=27)
        mc = hpmc.integrate.convex_polyhedron_union(seed=27, d=0.3, a=0.4)
        cube_verts = [[-1,-1,-1],[-1,-1,1],[-1,1,1],[-1,1,-1],
                     [1,-1,-1],[1,-1,1],[1,1,1],[1,1,-1]]
        mc.shape_param.set('A', vertices=[cube_verts, cube_verts],
                                centers=[[-1,0,0],[1,0,0]],orientations=[[1,0,0,0],[1,0,0,0]]);
        print('vertices of the first cube = ', mc.shape_param['A'].members[0].vertices)
        print('center of the first cube = ', mc.shape_param['A'].centers[0])
        print('orientation of the first cube = ', mc.shape_param['A'].orientations[0])
    """

    def __init__(self, seed, d=0.1, a=0.1, move_ratio=0.5, nselect=4):
        hoomd.util.print_status_line();

        # just fall back on base class
        convex_spheropolyhedron_union.__init__(self,seed,d,a,move_ratio,nselect)

class faceted_ellipsoid_union(mode_hpmc):
    R""" HPMC integration for unions of faceted ellipsoids (3D).

    Args:
        seed (int): Random number seed.
        d (float): Maximum move displacement, Scalar to set for all types, or a dict containing {type:size} to set by type.
        a (float): Maximum rotation move, Scalar to set for all types, or a dict containing {type:size} to set by type.
        move_ratio (float): Ratio of translation moves to rotation moves.
        nselect (int): The number of trial moves to perform in each cell.
        max_members (int): Set the maximum number of members in the convex polyhedron union
        capacity (int): Set to the number of constituent convex polyhedra per leaf node

    .. versionadded:: 2.5

    See :py:class:`faceted_ellipsoid` for a detailed explanation of the constituent particle parameters.

    Faceted ellipsiod union parameters:

    * *normals* (**required**) - list of list of (x,y,z) tuples defining the facet normals (distance units)
    * *offsets* (**required**) - list of list of offsets (distance unit^2)
    * *axes* (**required**) - list of half axes, tuple of three per constituent ellipsoid
    * *vertices* (**required**) - list of list list of vertices for intersection polyhedron
    * *origin* (**required**) - list of origin vectors

    * *ignore_statistics* (**default: False**) - set to True to disable ignore for statistics tracking.
    * *ignore_overlaps* (**default: False**) - set to True to disable overlap checks between this and other types with *ignore_overlaps=True*

        * .. deprecated:: 2.1
             Replaced by :py:class:`interaction_matrix`.

    Example::

        mc = hpmc.integrate.faceted_ellipsoid_union(seed=27)
        mc = hpmc.integrate.faceted_ellipsoid_union(seed=27, d=0.3, a=0.4)

        # make a prolate Janus ellipsoid
        # cut away -x halfspace
        normals = [(-1,0,0)]
        offsets = [0]

        mc.shape_param.set('A', normals=[normals, normals],
                                offsets=[offsets, offsets],
                                vertices=[[], []],
                                axes=[(.5,.5,2),(.5,.5,2)],
                                centers=[[0,0,0],[0,0,0]],
                                orientations=[[1,0,0,0],[0,0,0,-1]]);

        print('offsets of the first faceted ellipsoid = ', mc.shape_param['A'].members[0].normals)
        print('normals of the first faceted ellispoid = ', mc.shape_param['A'].members[0].offsets)
        print('vertices of the first faceted ellipsoid = ', mc.shape_param['A'].members[0].vertices)
    """

    def __init__(self, seed, d=0.1, a=0.1, move_ratio=0.5, nselect=4):
        hoomd.util.print_status_line();

        # initialize base class
        mode_hpmc.__init__(self);

        # initialize the reflected c++ class
        if not hoomd.context.exec_conf.isCUDAEnabled():
            self.cpp_integrator = _hpmc.IntegratorHPMCMonoFacetedEllipsoidUnion(hoomd.context.current.system_definition, seed)
        else:
            cl_c = _hoomd.CellListGPU(hoomd.context.current.system_definition);
            hoomd.context.current.system.overwriteCompute(cl_c, "auto_cl2")
            self.cpp_integrator = _hpmc.IntegratorHPMCMonoGPUFacetedEllipsoidUnion(hoomd.context.current.system_definition, cl_c, seed)

        # set default parameters
        setD(self.cpp_integrator,d);
        setA(self.cpp_integrator,a);
        self.cpp_integrator.setMoveRatio(move_ratio)
        self.cpp_integrator.setNSelect(nselect);

        hoomd.context.current.system.setIntegrator(self.cpp_integrator);
        self.initialize_shape_params();

        # meta data
        self.metadata_fields = ['capacity']

    # \internal
    # \brief Format shape parameters for pos file output
    def format_param_pos(self, param):
        raise RuntimeError('.pos output not supported.')

<|MERGE_RESOLUTION|>--- conflicted
+++ resolved
@@ -828,24 +828,16 @@
         print('vertices = ', mc.shape_param['A'].vertices)
 
     """
-    def __init__(self, seed, d=0.1, a=0.1, move_ratio=0.5, nselect=4, restore_state=False, implicit=False):
+    def __init__(self, seed, d=0.1, a=0.1, move_ratio=0.5, nselect=4, restore_state=False):
         hoomd.util.print_status_line();
 
         # initialize base class
-<<<<<<< HEAD
-        mode_hpmc.__init__(self, implicit);
-=======
         mode_hpmc.__init__(self);
->>>>>>> 76dc0709
 
         # initialize the reflected c++ class
         if not hoomd.context.exec_conf.isCUDAEnabled():
-            if implicit:
-                self.cpp_integrator = _hpmc.IntegratorHPMCMonoImplicitConvexPolygon(
-                        hoomd.context.current.system_definition, seed);
-            else:
-                self.cpp_integrator = _hpmc.IntegratorHPMCMonoConvexPolygon(
-                        hoomd.context.current.system_definition, seed);
+            self.cpp_integrator = _hpmc.IntegratorHPMCMonoConvexPolygon(
+                    hoomd.context.current.system_definition, seed);
         else:
             cl_c = _hoomd.CellListGPU(hoomd.context.current.system_definition);
             hoomd.context.current.system.overwriteCompute(cl_c, "auto_cl2")
@@ -1058,25 +1050,16 @@
         print('vertices = ', mc.shape_param['A'].vertices)
 
     """
-    def __init__(self, seed, d=0.1, a=0.1, move_ratio=0.5, nselect=4, restore_state=False,
-            implicit=False):
+    def __init__(self, seed, d=0.1, a=0.1, move_ratio=0.5, nselect=4, restore_state=False):
         hoomd.util.print_status_line();
 
         # initialize base class
-<<<<<<< HEAD
-        mode_hpmc.__init__(self, implicit);
-=======
         mode_hpmc.__init__(self);
->>>>>>> 76dc0709
 
         # initialize the reflected c++ class
         if not hoomd.context.exec_conf.isCUDAEnabled():
-            if implicit:
-                self.cpp_integrator = _hpmc.IntegratorHPMCMonoImplicitSimplePolygon(
-                        hoomd.context.current.system_definition, seed);
-            else:
-                self.cpp_integrator = _hpmc.IntegratorHPMCMonoSimplePolygon(
-                        hoomd.context.current.system_definition, seed);
+            self.cpp_integrator = _hpmc.IntegratorHPMCMonoSimplePolygon(
+                    hoomd.context.current.system_definition, seed);
         else:
             cl_c = _hoomd.CellListGPU(hoomd.context.current.system_definition);
             hoomd.context.current.system.overwriteCompute(cl_c, "auto_cl2")
