--- conflicted
+++ resolved
@@ -1,8 +1,4 @@
-<<<<<<< HEAD
-// Copyright (c) 2009-2017 The Regents of the University of Michigan
-=======
 // Copyright (c) 2009-2018 The Regents of the University of Michigan
->>>>>>> a4a24a6d
 // This file is part of the HOOMD-blue project, released under the BSD 3-Clause License.
 
 
@@ -180,11 +176,7 @@
             return m_exec_conf;
             }
 
-<<<<<<< HEAD
-        void addSlot(std::shared_ptr<detail::SignalSlot> slot)
-=======
         void addSlot(std::shared_ptr<hoomd::detail::SignalSlot> slot)
->>>>>>> a4a24a6d
             {
             m_slots.push_back(slot);
             }
@@ -212,11 +204,7 @@
         std::shared_ptr<Communicator> m_comm;             //!< The communicator this updater is to use
 #endif
         std::shared_ptr<const ExecutionConfiguration> m_exec_conf; //!< Stored shared ptr to the execution configuration
-<<<<<<< HEAD
-        std::vector< std::shared_ptr<detail::SignalSlot> > m_slots; //!< Stored shared ptr to the system signals
-=======
         std::vector< std::shared_ptr<hoomd::detail::SignalSlot> > m_slots; //!< Stored shared ptr to the system signals
->>>>>>> a4a24a6d
     };
 
 //! Export the Updater class to python
