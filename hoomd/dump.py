# Copyright (c) 2009-2019 The Regents of the University of Michigan
# This file is part of the HOOMD-blue project, released under the BSD 3-Clause License.

R""" Write system configurations to files.

Commands in the dump package write the system state out to a file every
*period* time steps. Check the documentation for details on which file format
each command writes.
"""

from collections import namedtuple;
from hoomd import _hoomd
import hoomd;
import json;
import os;
import sys;
import types;

class dcd(hoomd.analyze._analyzer):
    R""" Writes simulation snapshots in the DCD format

    Args:
        filename (str): File name to write.
        period (int): Number of time steps between file dumps.
        group (:py:mod:`hoomd.group`): Particle group to output to the dcd file. If left as None, all particles will be written.
        overwrite (bool): When False, (the default) an existing DCD file will be appended to. When True, an existing DCD
                          file *filename* will be overwritten.
        unwrap_full (bool): When False, (the default) particle coordinates are always written inside the simulation box.
                            When True, particles will be unwrapped into their current box image before writing to the dcd file.
        unwrap_rigid (bool): When False, (the default) individual particles are written inside the simulation box which
               breaks up rigid bodies near box boundaries. When True, particles belonging to the same rigid body will be
               unwrapped so that the body is continuous. The center of mass of the body remains in the simulation box, but
               some particles may be written just outside it. *unwrap_rigid* is ignored when *unwrap_full* is True.
        angle_z (bool): When True, the particle orientation angle is written to the z component (only useful for 2D simulations)
        phase (int): When -1, start on the current time step. When >= 0, execute on steps where *(step + phase) % period == 0*.

    Every *period* time steps a new simulation snapshot is written to the
    specified file in the DCD file format. DCD only stores particle positions, in distance
    units - see :ref:`page-units`.

    Due to constraints of the DCD file format, once you stop writing to
    a file via :py:meth:`disable()`, you cannot continue writing to the same file,
    nor can you change the period of the dump at any time. Either of these tasks
    can be performed by creating a new dump file with the needed settings.

    Examples::

        dump.dcd(filename="trajectory.dcd", period=1000)
        dcd = dump.dcd(filename"data/dump.dcd", period=1000)

    Warning:
        When you use dump.dcd to append to an existing dcd file:

        * The period must be the same or the time data in the file will not be consistent.
        * dump.dcd will not write out data at time steps that already are present in the dcd file to maintain a
          consistent timeline
    """
    def __init__(self, filename, period, group=None, overwrite=False, unwrap_full=False, unwrap_rigid=False, angle_z=False, phase=0):

        # initialize base class
        hoomd.analyze._analyzer.__init__(self);

        # create the c++ mirror class
        reported_period = period;
        try:
            reported_period = int(period);
        except TypeError:
            reported_period = 1;

        if group is None:
            group = hoomd.group.all();

        self.cpp_analyzer = _hoomd.DCDDumpWriter(hoomd.context.current.system_definition, filename, int(reported_period), group.cpp_group, overwrite);
        self.cpp_analyzer.setUnwrapFull(unwrap_full);
        self.cpp_analyzer.setUnwrapRigid(unwrap_rigid);
        self.cpp_analyzer.setAngleZ(angle_z);
        self.setupAnalyzer(period, phase);

        # store metadata
        self.filename = filename
        self.period = period
        self.group = group
        self.metadata_fields = ['filename','period','group']

    def enable(self):
        """ The DCD dump writer cannot be re-enabled """

        if self.enabled == False:
            hoomd.context.current.device.cpp_msg.error("you cannot re-enable DCD output after it has been disabled\n");
            raise RuntimeError('Error enabling updater');

    def set_period(self, period):

        hoomd.context.current.device.cpp_msg.error("you cannot change the period of a dcd dump writer\n");
        raise RuntimeError('Error changing updater period');

class getar(hoomd.analyze._analyzer):
    """Analyzer for dumping system properties to a getar file at intervals.

    Getar files are a simple interface on top of archive formats (such
    as zip and tar) for storing trajectory data efficiently. A more
    thorough description of the format and a description of a python
    API to read and write these files is available at `the libgetar
    documentation <http://libgetar.readthedocs.io>`_.

    Properties to dump can be given either as a
    :py:class:`getar.DumpProp` object or a name. Supported property
    names are specified in the Supported Property Table in
    :py:class:`hoomd.init.read_getar`.

    Files can be opened in write, append, or one-shot mode. Write mode
    overwrites files with the same name, while append mode adds to
    them. One-shot mode is intended for restorable system backups and
    is described below.

    **One-shot mode**

    In one-shot mode, activated by passing mode='1' to the getar
    constructor, properties are written to a temporary file, which
    then overwrites the file with the given filename. In this way, the
    file with the given filename should always have the most recent
    frame of successfully written data. This mode is designed for
    being able to dump restoration data often without wasting large
    amounts of space saving earlier data. Note that this
    create-and-overwrite process can be stressful on filesystems,
    particularly lustre filesystems, and can get your account blocked
    on some supercomputer resources if overused.

    For convenience, you can also specify **composite properties**,
    which are expanded according to the table below.

    .. tabularcolumns:: |p{0.25 \textwidth}|p{0.75 \textwidth}|
    .. csv-table::
       :header: "Name", "Result"
       :widths: 1, 3

       "global_all", "box, dimensions"
       "angle_all", "angle_type_names, angle_tag, angle_type"
       "bond_all", "bond_type_names, bond_tag, bond_type"
       "dihedral_all", "dihedral_type_names, dihedral_tag, dihedral_type"
       "improper_all", "improper_type_names, improper_tag, improper_type"
       "particle_all", "angular_momentum, body, charge, diameter, image, mass, moment_inertia, orientation, position, type, type_names, velocity"
       "all", "particle_all, angle_all, bond_all, dihedral_all, improper_all, global_all"
       "viz_static", "type, type_names, dimensions"
       "viz_dynamic", "position, box"
       "viz_all", "viz_static, viz_dynamic"
       "viz_aniso_dynamic", "viz_dynamic, orientation"
       "viz_aniso_all", "viz_static, viz_aniso_dynamic"

    **Particle-related metadata**

    Metadata about particle shape (for later visualization or use in
    restartable scripts) can be stored in a simple form through
    :py:func:`hoomd.dump.getar.writeJSON`, which encodes JSON records
    as strings and stores them inside the dump file. Currently,
    classes inside :py:mod:`hoomd.dem` and :py:mod:`hoomd.hpmc` are
    equipped with `get_type_shapes()` methods which can provide
    per-particle-type shape information as a list.

    Example::

        dump = hoomd.dump.getar.simple('dump.sqlite', 1e3,
            static=['viz_static'],
            dynamic=['viz_aniso_dynamic'])

        dem_wca = hoomd.dem.WCA(nlist, radius=0.5)
        dem_wca.setParams('A', vertices=vertices, faces=faces)
        dump.writeJSON('type_shapes.json', dem_wca.get_type_shapes())

        mc = hpmc.integrate.convex_polygon(seed=415236)
        mc.shape_param.set('A', vertices=[(-0.5, -0.5), (0.5, -0.5), (0.5, 0.5), (-0.5, 0.5)])
        dump.writeJSON('type_shapes.json', mc.get_type_shapes(), dynamic=True)

    """

    class DumpProp(namedtuple('DumpProp', ['name', 'highPrecision', 'compression'])):
        """Simple, internal, read-only namedtuple wrapper for specifying how
        getar properties will be dumped"""

        def __new__(self, name, highPrecision=False,
                     compression=_hoomd.GetarCompression.FastCompress):
            """Initialize a property dump description tuple.

            :param name: property name (string; see `Supported Property Table`_)
            :param highPrecision: if True, try to save this data in high-precision
            :param compression: one of `hoomd.dump.getar.Compression.{NoCompress, FastCompress, MediumCompress, SlowCompress`}.
            """
            return super(getar.DumpProp, self).__new__(
                self, name=name, highPrecision=highPrecision,
                compression=compression);

    Compression = _hoomd.GetarCompression;

    dump_modes = {'w': _hoomd.GetarDumpMode.Overwrite,
                  'a': _hoomd.GetarDumpMode.Append,
                  '1': _hoomd.GetarDumpMode.OneShot};

    substitutions = {
        'all': ['particle_all', 'angle_all', 'bond_all',
                'dihedral_all', 'improper_all', 'global_all'],
        'particle_all':
            ['angular_momentum', 'body', 'charge', 'diameter', 'image', 'mass', 'moment_inertia',
             'orientation', 'position', 'type', 'type_names', 'velocity'],
        'angle_all': ['angle_type_names', 'angle_tag', 'angle_type'],
        'bond_all': ['bond_type_names', 'bond_tag', 'bond_type'],
        'dihedral_all': ['dihedral_type_names', 'dihedral_tag', 'dihedral_type'],
        'improper_all': ['improper_type_names', 'improper_tag', 'improper_type'],
        'global_all': ['box', 'dimensions'],
        'viz_dynamic': ['position', 'box'],
        'viz_static': ['type', 'type_names', 'dimensions'],
        'viz_all': ['viz_static', 'viz_dynamic'],
        'viz_aniso_dynamic': ['viz_dynamic', 'orientation'],
        'viz_aniso_all': ['viz_static', 'viz_aniso_dynamic']};

    # List of properties we know how to dump and their enums
    known_properties = {'angle_type_names': _hoomd.GetarProperty.AngleNames,
                        'angle_tag': _hoomd.GetarProperty.AngleTags,
                        'angle_type': _hoomd.GetarProperty.AngleTypes,
                        'angular_momentum': _hoomd.GetarProperty.AngularMomentum,
                        'body': _hoomd.GetarProperty.Body,
                        'bond_type_names': _hoomd.GetarProperty.BondNames,
                        'bond_tag': _hoomd.GetarProperty.BondTags,
                        'bond_type': _hoomd.GetarProperty.BondTypes,
                        'box': _hoomd.GetarProperty.Box,
                        'charge': _hoomd.GetarProperty.Charge,
                        'diameter': _hoomd.GetarProperty.Diameter,
                        'dihedral_type_names': _hoomd.GetarProperty.DihedralNames,
                        'dihedral_tag': _hoomd.GetarProperty.DihedralTags,
                        'dihedral_type': _hoomd.GetarProperty.DihedralTypes,
                        'dimensions': _hoomd.GetarProperty.Dimensions,
                        'image': _hoomd.GetarProperty.Image,
                        'improper_type_names': _hoomd.GetarProperty.ImproperNames,
                        'improper_tag': _hoomd.GetarProperty.ImproperTags,
                        'improper_type': _hoomd.GetarProperty.ImproperTypes,
                        'mass': _hoomd.GetarProperty.Mass,
                        'moment_inertia': _hoomd.GetarProperty.MomentInertia,
                        'orientation': _hoomd.GetarProperty.Orientation,
                        'position': _hoomd.GetarProperty.Position,
                        'potential_energy': _hoomd.GetarProperty.PotentialEnergy,
                        'type': _hoomd.GetarProperty.Type,
                        'type_names': _hoomd.GetarProperty.TypeNames,
                        'velocity': _hoomd.GetarProperty.Velocity,
                        'virial': _hoomd.GetarProperty.Virial};

    # List of properties we know how to dump and their enums
    known_resolutions = {'angle_type_names': _hoomd.GetarResolution.Text,
                         'angle_tag': _hoomd.GetarResolution.Individual,
                         'angle_type': _hoomd.GetarResolution.Individual,
                         'angular_momentum': _hoomd.GetarResolution.Individual,
                         'body': _hoomd.GetarResolution.Individual,
                         'bond_type_names': _hoomd.GetarResolution.Text,
                         'bond_tag': _hoomd.GetarResolution.Individual,
                         'bond_type': _hoomd.GetarResolution.Individual,
                         'box': _hoomd.GetarResolution.Uniform,
                         'charge': _hoomd.GetarResolution.Individual,
                         'diameter': _hoomd.GetarResolution.Individual,
                         'dihedral_type_names': _hoomd.GetarResolution.Text,
                         'dihedral_tag': _hoomd.GetarResolution.Individual,
                         'dihedral_type': _hoomd.GetarResolution.Individual,
                         'dimensions': _hoomd.GetarResolution.Uniform,
                         'image': _hoomd.GetarResolution.Individual,
                         'improper_type_names': _hoomd.GetarResolution.Text,
                         'improper_tag': _hoomd.GetarResolution.Individual,
                         'improper_type': _hoomd.GetarResolution.Individual,
                         'mass': _hoomd.GetarResolution.Individual,
                         'moment_inertia': _hoomd.GetarResolution.Individual,
                         'orientation': _hoomd.GetarResolution.Individual,
                         'position': _hoomd.GetarResolution.Individual,
                         'potential_energy': _hoomd.GetarResolution.Individual,
                         'type': _hoomd.GetarResolution.Individual,
                         'type_names': _hoomd.GetarResolution.Text,
                         'velocity': _hoomd.GetarResolution.Individual,
                         'virial': _hoomd.GetarResolution.Individual};

    # List of properties which can't run in MPI mode
    bad_mpi_properties = ['potential_energy', 'virial'];

    def _getStatic(self, val):
        """Helper method to parse a static property specification element"""
        if type(val) == type(''):
            return self.DumpProp(name=val);
        else:
            return val;

    def _expandNames(self, vals):
        result = [];
        for val in vals:
            val = self._getStatic(val);
            if val.name in self.substitutions:
                subs = [self.DumpProp(name, val.highPrecision, val.compression) for name in
                        self.substitutions[val.name]];
                result.extend(self._expandNames(subs));
            else:
                result.append(val);

        return result;

    def __init__(self, filename, mode='w', static=[], dynamic={}, _register=True):
        """Initialize a getar dumper. Creates or appends an archive at the given file
        location according to the mode and prepares to dump the given
        sets of properties.

        Args:
            filename (str): Name of the file to open
            mode (str): Run mode; see mode list below.
            static (list): List of static properties to dump immediately
            dynamic (dict): Dictionary of {prop: period} periodic dumps
            _register (bool): If True, register as a hoomd analyzer (internal)

        Note that zip32-format archives can not be appended to at the
        moment; for details and solutions, see the libgetar
        documentation, section "Zip vs. Zip64." The gtar.fix module was
        explicitly made for this purpose, but be careful not to call it
        from within a running GPU HOOMD simulation due to strangeness in
        the CUDA driver.

        Valid mode arguments:

        * 'w': Write, and overwrite if file exists
        * 'a': Write, and append if file exists
        * '1': One-shot mode: keep only one frame of data. For details on one-shot mode, see the "One-shot mode" section of :py:class:`getar`.

        Property specifications can be either a property name (as a string) or
        :py:class:`DumpProp` objects if you desire greater control over how the
        property will be dumped.

        Example::

            # detailed API; see `dump.getar.simple` for simpler wrappers
            zip = dump.getar('dump.zip', static=['types'],
                      dynamic={'orientation': 10000,
                               'velocity': 5000,
                               dump.getar.DumpProp('position', highPrecision=True): 10000})

        """

        self._static = self._expandNames(static);
        self._dynamic = {};

        for key in dynamic:
            period = dynamic[key];
            for prop in self._expandNames([key]):
                self._dynamic[prop] = period;

        if _register:
            hoomd.analyze._analyzer.__init__(self);
            self.analyzer_name = "dump.getar%d" % (hoomd.analyze._analyzer.cur_id - 1);

        for val in self._static:
            if prop.name not in self.known_properties:
                raise RuntimeError('Unknown static property in dump.getar: {}'.format(val));

        for val in self._dynamic:
            if val.name not in self.known_properties:
                raise RuntimeError('Unknown dynamic property in dump.getar: {}'.format(val));

        try:
            dumpMode = self.dump_modes[mode];
        except KeyError:
            raise RuntimeError('Unknown open mode: {}'.format(mode));

        if dumpMode == self.dump_modes['a'] and not os.path.isfile(filename):
            dumpMode = self.dump_modes['w'];

        self.cpp_analyzer = _hoomd.GetarDumpWriter(hoomd.context.current.system_definition,
                                                filename, dumpMode,
                                                hoomd.context.current.system.getCurrentTimeStep());

        for val in set(self._static):
            prop = self._getStatic(val);
            if hoomd.context.current.device.comm.num_ranks > 1 and prop.name in self.bad_mpi_properties:
                raise RuntimeError(('dump.getar: Can\'t dump property {} '
                                    'with MPI!').format(prop.name));
            else:
                self.cpp_analyzer.setPeriod(self.known_properties[prop.name],
                                            self.known_resolutions[prop.name],
                                            _hoomd.GetarBehavior.Constant,
                                            prop.highPrecision, prop.compression, 0);

        for prop in self._dynamic:
            try:
                if hoomd.context.current.device.comm.num_ranks > 1 and prop.name in self.bad_mpi_properties:
                    raise RuntimeError(('dump.getar: Can\'t dump property {} '
                                        'with MPI!').format(prop.name));
                else:
                    for period in self._dynamic[prop]:
                        self.cpp_analyzer.setPeriod(self.known_properties[prop.name],
                                                    self.known_resolutions[prop.name],
                                                    _hoomd.GetarBehavior.Discrete,
                                                    prop.highPrecision, prop.compression,
                                                    int(period));
            except TypeError: # We got a single value, not an iterable
                if hoomd.context.current.device.comm.num_ranks > 1 and prop.name in self.bad_mpi_properties:
                    raise RuntimeError(('dump.getar: Can\'t dump property {} '
                                        'with MPI!').format(prop.name));
                else:
                    self.cpp_analyzer.setPeriod(self.known_properties[prop.name],
                                                self.known_resolutions[prop.name],
                                                _hoomd.GetarBehavior.Discrete,
                                                prop.highPrecision, prop.compression,
                                                int(self._dynamic[prop]));

        if _register:
            self.setupAnalyzer(int(self.cpp_analyzer.getPeriod()));

    def writeJSON(self, name, contents, dynamic=True):
        """Encodes the given JSON-encodable object as a string and writes it
        (immediately) as a quantity with the given name. If dynamic is
        True, writes the record as a dynamic record with the current
        timestep.

        Args:
            name (str): Name of the record to save
            contents (str): Any datatype encodable by the :py:mod:`json` module
            dynamic (bool): If True, dump a dynamic quantity with the current timestep; otherwise, dump a static quantity

        Example::

            dump = hoomd.dump.getar.simple('dump.sqlite', 1e3,
                static=['viz_static'], dynamic=['viz_dynamic'])
            dump.writeJSON('params.json', dict(temperature=temperature, pressure=pressure))
            dump.writeJSON('metadata.json', hoomd.meta.dump_metadata())
        """
        if dynamic:
            timestep = hoomd.context.current.system.getCurrentTimeStep()
        else:
            timestep = -1

        self.cpp_analyzer.writeStr(name, json.dumps(contents), timestep)

    @classmethod
    def simple(cls, filename, period, mode='w', static=[], dynamic=[], high_precision=False):
        """Create a :py:class:`getar` dump object with a simpler interface.

        Static properties will be dumped once immediately, and dynamic
        properties will be dumped every `period` steps. For detailed
        explanation of arguments, see :py:class:`getar`.

        Args:
            filename (str): Name of the file to open
            period (int): Period to dump the given dynamic properties with
            mode (str): Run mode; see mode list in :py:class:`getar`.
            static (list): List of static properties to dump immediately
            dynamic (list): List of properties to dump every `period` steps
            high_precision (bool): If True, dump precision properties

        Example::

            # [optionally] dump metadata beforehand with libgetar
            with gtar.GTAR('dump.sqlite', 'w') as trajectory:
                metadata = json.dumps(hoomd.meta.dump_metadata())
                trajectory.writeStr('hoomd_metadata.json', metadata)
            # for later visualization of anisotropic systems
            zip2 = hoomd.dump.getar.simple(
                 'dump.sqlite', 100000, 'a', static=['viz_static'], dynamic=['viz_aniso_dynamic'])
            # as backup to restore from later
            backup = hoomd.dump.getar.simple(
                'backup.tar', 10000, '1', static=['viz_static'], dynamic=['viz_aniso_dynamic'])

        """
        dynamicDict = {cls.DumpProp(name, highPrecision=high_precision): period for name in dynamic};
        return cls(filename=filename, mode=mode, static=static, dynamic=dynamicDict);

    @classmethod
    def immediate(cls, filename, static, dynamic):
        """Immediately dump the given static and dynamic properties to the given filename.

        For detailed explanation of arguments, see :py:class:`getar`.

        Example::

            hoomd.dump.getar.immediate(
                'snapshot.tar', static=['viz_static'], dynamic=['viz_dynamic'])

        """
        dumper = getar(filename, 'w', static, {key: 1 for key in dynamic}, _register=False);
        dumper.cpp_analyzer.analyze(hoomd.context.current.system.getCurrentTimeStep());
        dumper.close();
        del dumper.cpp_analyzer;

    def close(self):
        """Closes the trajectory if it is open. Finalizes any IO beforehand."""
        self.cpp_analyzer.close();

class gsd(hoomd.analyze._analyzer):
    R""" Writes simulation snapshots in the GSD format

    Args:
        filename (str): File name to write
        period (int): Number of time steps between file dumps, or None to write a single file immediately.
        group (:py:mod:`hoomd.group`): Particle group to output to the gsd file.
        overwrite (bool): When False (the default), any existing GSD file will be appended to. When True, an existing GSD
                          file *filename* will be overwritten.
        truncate (bool): When False (the default), frames are appended to the GSD file. When True, truncate the file and
                         write a new frame 0 every time.
        phase (int): When -1, start on the current time step. When >= 0, execute on steps where *(step + phase) % period == 0*.
        time_step (int): Time step to write to the file (only used when period is None)
        dynamic (list): A list of quantity categories to save every frame. (added in version 2.2)

    Write a simulation snapshot to the specified GSD file at regular intervals. GSD is capable of storing all particle
    and bond data fields in hoomd, in every frame of the trajectory. This allows GSD to store simulations where the
    number of particles, number of particle types, particle types, diameter, mass, charge, and other quantities change
    over time. GSD can also store integrator state information necessary for restarting simulations and user-defined log
    quantities.

    To save on space, GSD does not write values that are all set at defaults. So if all masses, orientations, angular
    momenta, etc... are left default, these fields  will not take up any space in the file. Additionally, only
    **dynamic** quantities are written to all frames, non-dynamic quantities are only written to frame 0. The GSD schema
    defines that data not present in frame *i* is to be read from frame 0. This makes every single frame of a GSD file
    fully specified and simulations initialized with :py:func:`hoomd.init.read_gsd()` can select any frame of the file.

    You can control what quantities are dynamic by category. ``property`` is always dynamic. The categories listed in
    the **dynamic** will also be written out to every frame, but only if they have changed from the defaults.

    * ``attribute``

        * particles/N
        * particles/types
        * particles/typeid
        * particles/mass
        * particles/charge
        * particles/diameter
        * particles/body
        * particles/moment_inertia

    * ``property``

        * particles/position
        * particles/orientation (*only written when changed from default*)

    * ``momentum``

        * particles/velocity
        * particles/angmom (*only written when changed from default*)
        * particles/image

    * ``topology``

        * bonds/
        * angles/
        * dihedrals/
        * impropers/
        * constraints/
        * pairs/

    See https://github.com/glotzerlab/gsd and http://gsd.readthedocs.io/ for more information on GSD files.

    If you only need to store a subset of the system, you can save file size and time spent analyzing data by
    specifying a group to write out. :py:class:`gsd` will write out all of the particles in the group in ascending
    tag order. When the group is not :py:func:`hoomd.group.all()`, :py:class:`gsd` will not write the topology fields.

    To write restart files with gsd, set `truncate=True`. This will cause :py:class:`gsd` to write a new frame 0
    to the file every period steps.

    .. rubric:: State data

    :py:class:`gsd` can save internal state data for the following hoomd objects:

        * :py:class:`HPMC integrators <hoomd.hpmc.integrate.mode_hpmc>`

    Call :py:meth:`dump_state` with the object as an argument to enable saving its state. State saved in this way
    can be restored after initializing the system with :py:meth:`hoomd.init.read_gsd`.

    .. rubric:: User-defined log quantities

    Associate a name with a callable python object that returns a numpy array in :py:attr:`log`, and :py:class:`gsd`
    will save the data you provide on every frame. Prefix per-particle quantities with ``particles/`` and per-bond
    quantities with ``bonds/`` so that visualization tools such as `OVITO <https://www.ovito.org/>`_ will make them
    available in their pipelines. OVITO also understand scalar values (length 1 numpy arrays) and strings encoded
    as uint8 numpy arrays.

    Examples::

        dump.gsd(filename="trajectory.gsd", period=1000, group=group.all(), phase=0)
        dump.gsd(filename="restart.gsd", truncate=True, period=10000, group=group.all(), phase=0)
        dump.gsd(filename="configuration.gsd", overwrite=True, period=None, group=group.all(), time_step=0)
        dump.gsd(filename="momentum_too.gsd", period=1000, group=group.all(), phase=0, dynamic=['momentum'])
        dump.gsd(filename="saveall.gsd", overwrite=True, period=1000, group=group.all(), dynamic=['attribute', 'momentum', 'topology'])

    """
    def __init__(self,
                 filename,
                 period,
                 group,
                 overwrite=False,
                 truncate=False,
                 phase=0,
                 time_step=None,
                 dynamic=None):

        categories = ['attribute', 'property', 'momentum', 'topology'];
        dynamic_quantities = ['property']

        if dynamic is not None:
            for v in dynamic:
                if v not in categories:
                    hoomd.context.current.device.cpp_msg.warning("dump.gsd: dynamic quantity " + v + " is not recognized\n");

            dynamic_quantities = ['property'] + dynamic;

        # initialize base class
        hoomd.analyze._analyzer.__init__(self);

        self.cpp_analyzer = _hoomd.GSDDumpWriter(hoomd.context.current.system_definition, filename, group.cpp_group, overwrite, truncate);

        self.cpp_analyzer.setWriteAttribute('attribute' in dynamic_quantities);
        self.cpp_analyzer.setWriteProperty('property' in dynamic_quantities);
        self.cpp_analyzer.setWriteMomentum('momentum' in dynamic_quantities);
        self.cpp_analyzer.setWriteTopology('topology' in dynamic_quantities);

        if period is not None:
            self.setupAnalyzer(period, phase);
        else:
            if time_step is None:
                time_step = hoomd.context.current.system.getCurrentTimeStep()
            self.cpp_analyzer.analyze(time_step);

        # store metadata
        self.filename = filename
        self.period = period
        self.group = group
        self.phase = phase
        self.metadata_fields = ['filename','period','group', 'phase']

    def write_restart(self):
        """ Write a restart file at the current time step.

        Call :py:meth:`write_restart` at the end of a simulation where are writing a gsd restart file with
        ``truncate=True`` to ensure that you have the final frame of the simulation written before exiting.
        See :ref:`restartable-jobs` for examples.
        """

        time_step = hoomd.context.current.system.getCurrentTimeStep()
        self.cpp_analyzer.analyze(time_step);

    def dump_state(self, obj):
        """Write state information for a hoomd object.

        Call :py:meth:`dump_state` if you want to write the state of a hoomd object
        to the gsd file.

        .. versionadded:: 2.2
        """
        if hasattr(obj, '_connect_gsd') and type(getattr(obj, '_connect_gsd')) == types.MethodType:
            obj._connect_gsd(self);
        else:
<<<<<<< HEAD
            hoomd.context.current.device.cpp_msg.warning("GSD is not currently support for {name}".format(obj.__name__));
=======
            hoomd.context.msg.warning("GSD is not currently support for {name}".format(obj.__class__.__name__));

    def dump_shape(self, obj):
        """This method writes particle shape information stored by a hoomd
           object into a GSD file, in the chunk :code:`particle/type_shapes`.
           This information can be used by other libraries for visualization.


        Call :py:meth:`dump_shape` if you want to write the shape of a hoomd object
        to the gsd file. The following classes support writing shape information to
        GSD files:

        * :py:class:`hoomd.hpmc.integrate.sphere`
        * :py:class:`hoomd.hpmc.integrate.convex_polyhedron`
        * :py:class:`hoomd.hpmc.integrate.convex_spheropolyhedron`
        * :py:class:`hoomd.hpmc.integrate.polyhedron`
        * :py:class:`hoomd.hpmc.integrate.convex_polygon`
        * :py:class:`hoomd.hpmc.integrate.convex_spheropolygon`
        * :py:class:`hoomd.hpmc.integrate.simple_polygon`
        * :py:class:`hoomd.hpmc.integrate.ellipsoid`
        * :py:class:`hoomd.dem.pair.WCA`
        * :py:class:`hoomd.dem.pair.SWCA`
        * :py:class:`hoomd.md.pair.gb`

        See the `Shape Visualization Specification <https://gsd.readthedocs.io/en/stable/shapes.html>`_
        section of the GSD package documentation for a detailed description of shape definitions.

        .. versionadded:: 2.7
        """
        if hasattr(obj, '_connect_gsd_shape_spec') and type(getattr(obj, '_connect_gsd_shape_spec')) == types.MethodType:
            obj._connect_gsd_shape_spec(self);
        else:
            hoomd.context.msg.warning("GSD is not currently support for {}".format(obj.__class__.__name__));
>>>>>>> 4db71012

    @property
    def log(self):
        """Dictionary mapping user-defined names to callbacks.

        Add an item to :py:attr:`log` to save user-defined data in the gsd file. The key provides the name of the data
        chunk in the gsd file (e.g. ``particles/lj_potential_energy``). The value is a callable python object that takes
        the current time step as an argument and returns a numpy array that has 1 or 2 dimensions and has a data type
        supported by `gsd <https://gsd.readthedocs.io>`_.

        Delete a key from :py:attr:`log` to stop logging that quantity.

        .. note::

            All logged data chunks must be present in the first frame in the gsd file to provide the default value. Some
            (or all) chunks may be omitted on later frames:

        .. note::

            In MPI parallel simulations, the callback will be called on all ranks. :py:class:`gsd` will write the data
            returned by the root rank. Return values from all other ranks are ignored (and may be None).

        .. versionadded:: 2.7
        """
        return self.cpp_analyzer.user_log;<|MERGE_RESOLUTION|>--- conflicted
+++ resolved
@@ -644,10 +644,7 @@
         if hasattr(obj, '_connect_gsd') and type(getattr(obj, '_connect_gsd')) == types.MethodType:
             obj._connect_gsd(self);
         else:
-<<<<<<< HEAD
-            hoomd.context.current.device.cpp_msg.warning("GSD is not currently support for {name}".format(obj.__name__));
-=======
-            hoomd.context.msg.warning("GSD is not currently support for {name}".format(obj.__class__.__name__));
+            hoomd.context.current.device.cpp_msg.warning("GSD is not currently support for {name}".format(obj.__class__.__name__));
 
     def dump_shape(self, obj):
         """This method writes particle shape information stored by a hoomd
@@ -679,8 +676,7 @@
         if hasattr(obj, '_connect_gsd_shape_spec') and type(getattr(obj, '_connect_gsd_shape_spec')) == types.MethodType:
             obj._connect_gsd_shape_spec(self);
         else:
-            hoomd.context.msg.warning("GSD is not currently support for {}".format(obj.__class__.__name__));
->>>>>>> 4db71012
+            hoomd.context.current.device.cpp_msg.warning("GSD is not currently support for {}".format(obj.__class__.__name__));
 
     @property
     def log(self):
