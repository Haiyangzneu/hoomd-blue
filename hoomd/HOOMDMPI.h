// Copyright (c) 2009-2016 The Regents of the University of Michigan
// This file is part of the HOOMD-blue project, released under the BSD 3-Clause License.


// Maintainer: jglaser

#ifndef __HOOMD_MPI_H__
#define __HOOMD_MPI_H__

/*! \file HOOMDMPI.h
    \brief Defines common functions for MPI operations

    The functions provided here imitate some basic boost.MPI functionality.

    Usage of boost.Serialization is made as described in
    http://stackoverflow.com/questions/3015582/
*/

#ifdef ENABLE_MPI

#include "HOOMDMath.h"

#include <mpi.h>

#include <sstream>
#include <vector>

#include <cereal/types/set.hpp>
#include <cereal/types/string.hpp>
#include <cereal/types/map.hpp>
#include <cereal/types/vector.hpp>
#include <cereal/archives/binary.hpp>

#ifdef SINGLE_PRECISION
//! Define MPI_FLOAT as Scalar MPI data type
const MPI_Datatype MPI_HOOMD_SCALAR = MPI_FLOAT;
const MPI_Datatype MPI_HOOMD_SCALAR_INT = MPI_FLOAT_INT;
#else
//! Define MPI_DOUBLE as Scalar MPI data type
const MPI_Datatype MPI_HOOMD_SCALAR = MPI_DOUBLE;
const MPI_Datatype MPI_HOOMD_SCALAR_INT = MPI_DOUBLE_INT;
#endif

<<<<<<< HEAD
typedef struct{
    Scalar s;
    int i;
    }Scalar_Int;

namespace boost
=======
namespace cereal
>>>>>>> 28dd309b
   {
    //! Serialization functions for some of our data types
        //! Serialization of Scalar4
        template<class Archive>
        void serialize(Archive & ar, Scalar4 & s, const unsigned int version)
            {
            ar & s.x;
            ar & s.y;
            ar & s.z;
            ar & s.w;
            }

        //! Serialization of Scalar3
        template<class Archive>
        void serialize(Archive & ar, Scalar3 & s, const unsigned int version)
            {
            ar & s.x;
            ar & s.y;
            ar & s.z;
            }


        //! Serialization of int3
        template<class Archive>
        void serialize(Archive & ar, int3 & i, const unsigned int version)
            {
            ar & i.x;
            ar & i.y;
            ar & i.z;
            }

        //! serialization of uint2
        template<class Archive>
        void serialize(Archive & ar, uint2 & u, const unsigned int version)
            {
            ar & u.x;
            ar & u.y;
            }

        //! serialization of uint3
        template<class Archive>
        void serialize(Archive & ar, uint3 & u, const unsigned int version)
            {
            ar & u.x;
            ar & u.y;
            ar & u.z;
            }

        //! serialization of uchar3
        template<class Archive>
        void serialize(Archive & ar, uchar3 & u, const unsigned int version)
            {
            ar & u.x;
            ar & u.y;
            ar & u.z;
            }
    }


//! Wrapper around MPI_Bcast that handles any serializable object
template<typename T>
void bcast(T& val, unsigned int root, const MPI_Comm mpi_comm)
    {
    int rank;
    MPI_Comm_rank(mpi_comm, &rank);

    char *buf = NULL;
    int recv_count;
    if (rank == (int)root)
        {
        std::stringstream s(std::ios_base::out | std::ios_base::binary);
        cereal::BinaryOutputArchive ar(s);

        // serialize object
        ar << val;

        // do not forget to flush stream
        s.flush();

        // copy string to send buffer
        std::string str = s.str();
        recv_count = str.size();
        buf = new char[recv_count];
        str.copy(buf, recv_count);
        }

    MPI_Bcast(&recv_count, 1, MPI_INT, root, mpi_comm);
    if (rank != (int) root)
        buf = new char[recv_count];

    MPI_Bcast(buf, recv_count, MPI_BYTE, root, mpi_comm);

    if (rank != (int)root)
        {
        // de-serialize
        std::stringstream s(std::string(buf, recv_count), std::ios_base::in | std::ios_base::binary);
        cereal::BinaryInputArchive ar(s);

        ar >> val;
        }

    delete[] buf;
    }

//! Wrapper around MPI_Scatterv that scatters a vector of serializable objects
template<typename T>
void scatter_v(const std::vector<T>& in_values, T& out_value, unsigned int root, const MPI_Comm mpi_comm)
    {
    int rank;
    int size;
    MPI_Comm_rank(mpi_comm, &rank);
    MPI_Comm_size(mpi_comm, &size);

    assert(in_values.size() == (unsigned int) size);

    unsigned int recv_count;
    int *send_counts = NULL;
    int *displs = NULL;

    char *sbuf = NULL;
    if (rank == (int)root)
        {
        send_counts = new int[size];
        displs = new int[size];
        // construct a vector of serialized objects
        typename std::vector<T>::const_iterator it;
        std::vector<std::string> str;
        unsigned int len = 0;
        for (it = in_values.begin(); it!= in_values.end(); ++it)
            {
            unsigned int idx = it - in_values.begin();
            std::stringstream s(std::ios_base::out | std::ios_base::binary);
            cereal::BinaryOutputArchive ar(s);

            // serialize object
            ar << *it;
            s.flush();
            str.push_back(s.str());

            displs[idx] = (idx > 0) ? displs[idx-1]+send_counts[idx-1] : 0;
            send_counts[idx] = str[idx].length();
            len += send_counts[idx];
            }

        // pack vector into send buffer
        sbuf = new char[len];
        for (unsigned int idx = 0; idx < in_values.size(); idx++)
            str[idx].copy(sbuf + displs[idx], send_counts[idx]);
        }

    // scatter sizes of serialized vector elements
    MPI_Scatter(send_counts, 1, MPI_INT, &recv_count, 1, MPI_INT, root, mpi_comm);

    // allocate receive buffer
    char *rbuf = new char[recv_count];

    // scatter actual data
    MPI_Scatterv(sbuf, send_counts, displs, MPI_BYTE, rbuf, recv_count, MPI_BYTE, root, mpi_comm);

    // de-serialize data
    std::stringstream s(std::string(rbuf, recv_count), std::ios_base::in | std::ios_base::binary);
    cereal::BinaryInputArchive ar(s);

    ar >> out_value;

    if (rank == (int) root)
        {
        delete[] send_counts;
        delete[] displs;
        delete[] sbuf;
        }
    delete[] rbuf;
    }

//! Wrapper around MPI_Gatherv
template<typename T>
void gather_v(const T& in_value, std::vector<T> & out_values, unsigned int root, const MPI_Comm mpi_comm)
    {
    int rank;
    int size;
    MPI_Comm_rank(mpi_comm, &rank);
    MPI_Comm_size(mpi_comm, &size);

    // serialize in_value
    std::stringstream s(std::ios_base::out | std::ios_base::binary);
    cereal::BinaryOutputArchive ar(s);

    ar << in_value;
    s.flush();

    // copy into send buffer
    std::string str = s.str();
    unsigned int send_count = str.length();

    int *recv_counts = NULL;
    int *displs = NULL;
    if (rank == (int) root)
        {
        out_values.resize(size);
        recv_counts = new int[size];
        displs = new int[size];
        }

    // gather lengths of buffers
    MPI_Gather(&send_count, 1, MPI_INT, recv_counts, 1, MPI_INT, root, mpi_comm);

    char *rbuf = NULL;
    if (rank == (int) root)
        {
        unsigned int len = 0;
        for (unsigned int i = 0; i < (unsigned int) size; i++)
            {
            displs[i] = (i > 0) ? displs[i-1] + recv_counts[i-1] : 0;
            len += recv_counts[i];
            }
        rbuf = new char[len];
        }

    // now gather actual objects
    MPI_Gatherv((void *)str.data(), send_count, MPI_BYTE, rbuf, recv_counts, displs, MPI_BYTE, root, mpi_comm);

    // on root processor, de-serialize data
    if (rank == (int) root)
        {
        for (unsigned int i = 0; i < out_values.size(); i++)
            {
            std::stringstream s(std::string(rbuf + displs[i], recv_counts[i]), std::ios_base::in | std::ios_base::binary);
            cereal::BinaryInputArchive ar(s);

            ar >> out_values[i];
            }

        delete[] displs;
        delete[] recv_counts;
        delete[] rbuf;
        }
    }

//! Wrapper around MPI_Allgatherv
template<typename T>
void all_gather_v(const T& in_value, std::vector<T> & out_values, const MPI_Comm mpi_comm)
    {
    int rank;
    int size;
    MPI_Comm_rank(mpi_comm, &rank);
    MPI_Comm_size(mpi_comm, &size);

    // serialize in_value
    std::stringstream s(std::ios_base::out | std::ios_base::binary);
    cereal::BinaryOutputArchive ar(s);

    ar << in_value;
    s.flush();

    // copy into send buffer
    std::string str = s.str();
    unsigned int send_count = str.length();

    // allocate memory for buffer lengths
    out_values.resize(size);
    int *recv_counts = new int[size];
    int *displs = new int[size];

    // gather lengths of buffers
    MPI_Allgather(&send_count, 1, MPI_INT, recv_counts, 1, MPI_INT, mpi_comm);

    // allocate receiver buffer
    unsigned int len = 0;
    for (unsigned int i = 0; i < (unsigned int) size; i++)
        {
        displs[i] = (i > 0) ? displs[i-1] + recv_counts[i-1] : 0;
        len += recv_counts[i];
        }
    char *rbuf = new char[len];

    // now gather actual objects
    MPI_Allgatherv((void *)str.data(), send_count, MPI_BYTE, rbuf, recv_counts, displs, MPI_BYTE, mpi_comm);

    // de-serialize data
    for (unsigned int i = 0; i < out_values.size(); i++)
        {
        std::stringstream s(std::string(rbuf + displs[i], recv_counts[i]), std::ios_base::in | std::ios_base::binary);
        cereal::BinaryInputArchive ar(s);

        ar >> out_values[i];
        }

    delete[] displs;
    delete[] recv_counts;
    delete[] rbuf;
    }

#endif // ENABLE_MPI
#endif // __HOOMD_MATH_H__<|MERGE_RESOLUTION|>--- conflicted
+++ resolved
@@ -41,16 +41,14 @@
 const MPI_Datatype MPI_HOOMD_SCALAR_INT = MPI_DOUBLE_INT;
 #endif
 
-<<<<<<< HEAD
+
 typedef struct{
     Scalar s;
     int i;
     }Scalar_Int;
 
-namespace boost
-=======
+
 namespace cereal
->>>>>>> 28dd309b
    {
     //! Serialization functions for some of our data types
         //! Serialization of Scalar4
