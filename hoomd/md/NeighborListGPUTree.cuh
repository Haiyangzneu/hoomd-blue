// Copyright (c) 2009-2019 The Regents of the University of Michigan
// This file is part of the HOOMD-blue project, released under the BSD 3-Clause License.

// Maintainer: mphoward

#ifndef __NEIGHBORLISTGPUTREE_CUH__
#define __NEIGHBORLISTGPUTREE_CUH__

/*! \file NeighborListGPUTree.cuh
    \brief Declares GPU kernel code for neighbor list tree traversal on the GPU
*/

#include <hip/hip_runtime.h>

#include "hoomd/HOOMDMath.h"
#include "hoomd/ParticleData.cuh"
#include "hoomd/Index1D.h"

<<<<<<< HEAD
// forward declaration
namespace neighbor
    {
    class LBVH;
    class LBVHTraverser;
    }
=======
#include "hoomd/extern/neighbor/neighbor/BoundingVolumes.h"
#include "hoomd/extern/neighbor/neighbor/InsertOps.h"
#include "hoomd/extern/neighbor/neighbor/TransformOps.h"

#ifdef __HIPCC__
#define DEVICE __device__ __forceinline__
#define HOSTDEVICE __host__ __device__ __forceinline__
#else
#define DEVICE
#define HOSTDEVICE
#endif

//! A bounding sphere that can skip traversal
/*!
 * Extends the base neighbor::BoundingSphere to be skipped if the input
 * radius is negative. This is useful for the traversal when a particle is
 * a ghost so that we don't have to do an extra sort to filter them out.
 */
struct SkippableBoundingSphere : public neighbor::BoundingSphere
    {
    //! Default constructor, always skip
    HOSTDEVICE SkippableBoundingSphere() : skip(true) {}

    #ifdef __HIPCC__
    //! Constructor
    /*!
     * \param o Center of sphere.
     * \param r Radius of sphere.
     *
     * The sphere is made to be skipped if \a r is negative. This
     * is stored in a separate variable because the base class squares
     * the radius.
     */
    DEVICE SkippableBoundingSphere(const Scalar3& o, const Scalar r)
        : neighbor::BoundingSphere(o,r)
        {
        skip = !(r > Scalar(0));
        }

    //! Overlap test
    /*!
     * \param box Box to test overlap with.
     * \returns True if the sphere overlaps the \a box, and the sphere is
     *          not made to be skipped.
     */
    DEVICE bool overlap(const neighbor::BoundingBox& box) const
        {
        if (!skip)
            {
            return neighbor::BoundingSphere::overlap(box);
            }
        else
            {
            return false;
            }
        }
    #endif

    bool skip;  //!< Flag to skip traversal of sphere
    };

//! Insert operation for a point under a mapping.
/*!
 * Extends the base neighbor::PointInsertOp to insert a point primitive
 * subject to a mapping of the indexes. This is useful for reading from
 * the array of particles that is pre-sorted by type so that the original
 * particle data does not need to be shuffled.
 */
struct PointMapInsertOp : public neighbor::PointInsertOp
    {
    //! Constructor
    /*!
     * \param points_ List of points to insert (w entry is unused).
     * \param map_ Map of the nominal index to the index in \a points_.
     * \param N_ Number of primitives to insert.
     */
    PointMapInsertOp(const Scalar4 *points_, const unsigned int *map_, unsigned int N_)
        : neighbor::PointInsertOp(points_, N_), map(map_)
        {}

    #ifdef __HIPCC__
    //! Construct bounding box
    /*!
     * \param idx Nominal index of the primitive [0,N).
     * \returns A neighbor::BoundingBox corresponding to the point at map[idx].
     */
    DEVICE neighbor::BoundingBox get(const unsigned int idx) const
        {
        const Scalar4 point = points[map[idx]];
        const Scalar3 p = make_scalar3(point.x, point.y, point.z);

        // construct the bounding box for a point
        return neighbor::BoundingBox(p,p);
        }
    #endif

    const unsigned int *map;    //!< Map of particle indexes.
    };

//! Neighbor list particle query operation.
/*!
 * \tparam use_body If true, use the body fields during query.
 * \tparam use_diam If true, use the diameter fields during query.
 *
 * This operation specifies the neighbor list traversal scheme. The
 * query is between a SkippableBoundingSphere and the bounding boxes in
 * the LBVH. The template parameters can be activated to engage body-filtering
 * or diameter-shifting, which are defined elsewhere in HOOMD.
 *
 * All spheres in the traversal are given the same search radius. This is compatible
 * with a traversal-per-type-per-type scheme. It was found that passing this radius
 * as a constant to the traversal program decreased register pressure in the kernel
 * from a traversal-per-type scheme.
 *
 * The particles are traversed using a \a map. Ghost particles can be included
 * in this map, and they will be neglected during traversal.
 */
template<bool use_body, bool use_diam>
struct ParticleQueryOp
    {
    //! Constructor
    /*!
     * \param positions_ Particle positions.
     * \param bodies_ Particle body tags.
     * \param diams_ Particle diameters.
     * \param map_ Map of the particle indexes to traverse.
     * \param N_ Number of particles (total).
     * \param Nown_ Number of locally owned particles.
     * \param rcut_ Cutoff radius for the spheres.
     * \param rlist_ Total search radius for the spheres (differs under shifting).
     */
    ParticleQueryOp(const Scalar4 *positions_,
                    const unsigned int *bodies_,
                    const Scalar *diams_,
                    const unsigned int* map_,
                    unsigned int N_,
                    unsigned int Nown_,
                    const Scalar rcut_,
                    const Scalar rlist_,
                    const BoxDim& box_)
        : positions(positions_), bodies(bodies_), diams(diams_), map(map_),
          N(N_), Nown(Nown_), rcut(rcut_), rlist(rlist_), box(box_)
          {}

    #ifdef __HIPCC__
    //! Data stored per thread for traversal
    /*!
     * The body tag and diameter are only actually set if these are specified
     * by the template parameters. The compiler might be able to optimize them
     * out if they are unused.
     */
    struct ThreadData
        {
        HOSTDEVICE ThreadData(Scalar3 position_,
                              int idx_,
                              unsigned int body_,
                              Scalar diam_)
            : position(position_), idx(idx_), body(body_), diam(diam_)
            {}

        Scalar3 position;   //!< Particle position
        int idx;            //!< True particle index
        unsigned int body;  //!< Particle body tag (may be invalid)
        Scalar diam;        //!< Particle diameter (may be invalid)
        };

    // specify that the traversal Volume is a bounding sphere
    typedef SkippableBoundingSphere Volume;

    //! Loads the per-thread data
    /*!
     * \param idx Nominal primitive index.
     * \returns The ThreadData required for traversal.
     *
     * The ThreadData is loaded subject to a mapping. The particle position
     * is always loaded. The body and diameter are only loaded if the template
     * parameter requires it.
     */
    DEVICE ThreadData setup(const unsigned int idx) const
        {
        const unsigned int pidx = map[idx];

        const Scalar4 position = positions[pidx];
        const Scalar3 r = make_scalar3(position.x, position.y, position.z);

        unsigned int body(0xffffffff);
        if (use_body)
            {
            body = __ldg(bodies + pidx);
            }
        Scalar diam(1.0);
        if (use_diam)
            {
            diam = __ldg(diams + pidx);
            }

        return ThreadData(r, pidx, body, diam);
        }

    //! Return the traversal volume subject to a translation
    /*!
     * \param q The current thread data.
     * \param image The image vector for traversal.
     * \returns The traversal bounding volume.
     *
     * The ThreadData is converted to a search volume. The search sphere is
     * made to be skipped if this is a ghost particle.
     */
    DEVICE Volume get(const ThreadData& q, const Scalar3& image) const
        {
        return Volume(q.position+image, (q.idx < Nown) ? rlist : -1.0);
        }

    //! Perform the overlap test with the LBVH
    /*!
     * \param v Traversal volume.
     * \param box Box in LBVH to intersect with.
     * \returns True if the volume and box overlap.
     *
     * The overlap test is implemented by the sphere.
     */
    DEVICE bool overlap(const Volume& v, const neighbor::BoundingBox& box) const
        {
        return v.overlap(box);
        }

    //! Refine the rough overlap test with a primitive
    /*!
     * \param q The current thread data.
     * \param primitive Index of the intersected primitive.
     * \returns True If the volumes still overlap after refinement.
     *
     * HOOMD's neighbor lists require additional filtering. This first ensures
     * that the overlap is not with itself. If body filtering is enabled,
     * particles in the same body do not overlap. If diameter shifting is
     * enabled, the cutoff radius is adjusted based on the diameters of the
     * particles.
     */
    DEVICE bool refine(const ThreadData& q, const int primitive) const
        {
        bool exclude = (q.idx == primitive);

        // body exclusion
        if (use_body && !exclude && q.body != 0xffffffff)
            {
            const unsigned int body = __ldg(bodies + primitive);
            exclude |= (q.body == body);
            }

        // diameter exclusion
        if (use_diam && !exclude)
            {
            const Scalar4 position = positions[primitive];
            const Scalar3 r = make_scalar3(position.x, position.y, position.z);
            const Scalar diam = diams[primitive];

            // compute factor to add to base rc
            const Scalar delta = (q.diam + diam) * Scalar(0.5) - Scalar(1.0);
            Scalar rc2 = (rcut+delta);
            rc2 *= rc2;

            // compute distance and wrap back into box
            const Scalar3 dr = box.minImage(r - q.position);
            const Scalar drsq = dot(dr,dr);

            // exclude if outside the sphere
            exclude |= drsq > rc2;
            }

        return !exclude;
        }
    #endif

    //! Get the number of primitives
    HOSTDEVICE unsigned int size() const
        {
        return N;
        }

    const Scalar4 *positions;   //!< Particle positions
    const unsigned int *bodies; //!< Particle bodies
    const Scalar *diams;        //!< Particle diameters
    const unsigned int *map;    //!< Mapping of particles to read
    unsigned int N;             //!< Total number of particles in map
    unsigned int Nown;          //!< Number of particles owned by the local rank
    Scalar rcut;                //!< True cutoff radius + buffer
    Scalar rlist;               //!< Maximum cutoff (may include shifting)
    const BoxDim box;           //!< Box dimensions
    };

//! Operation to write the neighbor list
/*!
 * The neighbor list is assumed to be aligned to multiples of 4. This enables
 * coalescing writes into packets of 4 neighbors without adding much register pressure.
 * This object maintains an internal stack to do this, and it can restart from a previous
 * traversal without losing information.
 */
struct NeighborListOp
    {
    //! Constructor
    /*!
     * \param neigh_list_ Neighbor list (aligned to multiple of 4)
     * \param nneigh_ Neighbor of neighbors per particle
     * \param new_max_neigh_ Maximum number of neighbors to allocate if overflow occurs.
     * \param first_neigh_ First index for the current particle index in the neighbor list.
     * \param max_neigh_ Maximum number of neighbors to allow per particle.
     *
     * The \a neigh_list_ pointer is internally cast into a uint4 for coalescing.
     */
    NeighborListOp(unsigned int* neigh_list_,
                   unsigned int* nneigh_,
                   unsigned int* new_max_neigh_,
                   const unsigned int* first_neigh_,
                   unsigned int max_neigh_)
        : nneigh(nneigh_), new_max_neigh(new_max_neigh_),
          first_neigh(first_neigh_), max_neigh(max_neigh_)
        {
        neigh_list = reinterpret_cast<uint4*>(neigh_list_);
        }

    #ifdef __HIPCC__
    //! Thread-local data
    /*!
     * The thread-local data constitutes a stack of neighbors to write, the index of the current
     * primitive, the first index to write into, and the current number of neighbors found for this thread.
     */
    struct ThreadData
        {
        //! Constructor
        /*!
         * \param idx_ The index of this particle.
         * \param first_ The first neighbor index of this particle.
         * \param num_neigh_ The current number of neighbors of this particle.
         * \param stack_ The initial values for the stack (can be all 0s if \a num_neigh_ is aligned to 4).
         */
        DEVICE ThreadData(const unsigned int idx_,
                          const unsigned int first_,
                          const unsigned int num_neigh_,
                          const uint4 stack_)
            : idx(idx_), first(first_), num_neigh(num_neigh_)
            {
            stack[0] = stack_.x;
            stack[1] = stack_.y;
            stack[2] = stack_.z;
            stack[3] = stack_.w;
            }

        unsigned int idx;       //!< Index of primitive
        unsigned int first;     //!< First index to use for writing neighbors
        unsigned int num_neigh; //!< Number of neighbors for this thread
        unsigned int stack[4];  //!< Internal stack of neighbors
        };

    //! Setup the thread data
    /*!
     * \param idx Index of this thread.
     * \param q Thread-local query data.
     * \returns The ThreadData for output.
     *
     * \tparam Type of QueryData.
     *
     * This setup function can poach data from the query data in order to save loads.
     * In this case, it makes use of the particle index mapping.
     */
    template<class QueryDataT>
    DEVICE ThreadData setup(const unsigned int idx, const QueryDataT& q) const
        {
        const unsigned int first = __ldg(first_neigh + q.idx);
        const unsigned int num_neigh = nneigh[q.idx]; // no __ldg, since this is writeable

        // prefetch from the stack if current number of neighbors does not align with a boundary
        /* NOTE: There seemed to be a compiler error/bug when stack was declared outside this if
                 statement, initialized with zeros, and then assigned inside (so that only
                 one return statement was needed). It went away using:
                 uint4 tmp = neigh_list[...];
                 stack = tmp;
                 But this looked funny, so the structure below seems more human readable.
         */
        if (num_neigh % 4 != 0)
            {
            uint4 stack = neigh_list[(first+num_neigh-1)/4];
            return ThreadData(q.idx, first, num_neigh, stack);
            }
        else
            {
            return ThreadData(q.idx, first, num_neigh, make_uint4(0,0,0,0));
            }
        }

    //! Processes a newly intersected primitive.
    /*!
     * \param t My output thread data.
     * \param primitive The index of the primitive to process.
     *
     * If the neighbor will fit into the allocated memory, it is pushed onto the stack.
     * The stack is written to memory if it is full. The number of neighbors found for this
     * thread is incremented, regardless.
     */
    DEVICE void process(ThreadData& t, const int primitive) const
        {
        if (t.num_neigh < max_neigh)
            {
            // push primitive into the stack of 4, pre-increment
            const unsigned int offset = t.num_neigh % 4;
            t.stack[offset] = primitive;
            // coalesce writes into chunks of 4
            if (offset == 3)
                {
                neigh_list[(t.first+t.num_neigh)/4] = make_uint4(t.stack[0], t.stack[1], t.stack[2], t.stack[3]);
                }
            }
        ++t.num_neigh;
        }

    //! Finish the output job once the thread is ready to terminate.
    /*!
     * \param t My output thread data
     *
     * The number of neighbors found for this thread is written. If this value
     * exceeds the current allocation, this value is atomically maximized for
     * reallocation. Any values remaining on the stack are written to ensure the
     * list is complete.
     */
    DEVICE void finalize(const ThreadData& t) const
        {
        nneigh[t.idx] = t.num_neigh;
        if (t.num_neigh > max_neigh)
            {
            atomicMax(new_max_neigh, t.num_neigh);
            }
        else if (t.num_neigh % 4 != 0)
            {
            // write partial (leftover) stack, counting is now post-increment so need to shift by 1
            // only need to do this if didn't overflow, since all neighbors were already written due to alignment of max
            neigh_list[(t.first+t.num_neigh-1)/4] = make_uint4(t.stack[0], t.stack[1], t.stack[2], t.stack[3]);
            }
        }
    #endif

    uint4* neigh_list;                  //!< Neighbors of each sphere
    unsigned int* nneigh;               //!< Number of neighbors per search sphere
    unsigned int* new_max_neigh;        //!< New maximum number of neighbors
    const unsigned int* first_neigh;    //!< Index of first neighbor
    unsigned int max_neigh;             //!< Maximum number of neighbors allocated
    };
>>>>>>> 286437fe

//! Sentinel for an invalid particle (e.g., ghost)
const unsigned int NeighborListTypeSentinel = 0xffffffff;

//! Kernel driver to generate morton code-type keys for particles and reorder by type
hipError_t gpu_nlist_mark_types(unsigned int *d_types,
                                 unsigned int *d_indexes,
                                 unsigned int *d_lbvh_errors,
                                 Scalar4 *d_last_pos,
                                 const Scalar4 *d_pos,
                                 const unsigned int N,
                                 const unsigned int nghosts,
                                 const BoxDim& box,
                                 const Scalar3 ghost_width,
                                 const unsigned int block_size);

//! Kernel driver to sort particles by type
uchar2 gpu_nlist_sort_types(void *d_tmp,
                            size_t &tmp_bytes,
                            unsigned int *d_types,
                            unsigned int *d_sorted_types,
                            unsigned int *d_indexes,
                            unsigned int *d_sorted_indexes,
                            const unsigned int N,
                            const unsigned int num_bits);

//! Kernel driver to count particles by type
hipError_t gpu_nlist_count_types(unsigned int *d_first,
                                  unsigned int *d_last,
                                  const unsigned int *d_types,
                                  const unsigned int ntypes,
                                  const unsigned int N,
                                  const unsigned int block_size);

//! Kernel driver to rearrange primitives for faster traversal
hipError_t gpu_nlist_copy_primitives(unsigned int *d_traverse_order,
                                      const unsigned int *d_indexes,
                                      const unsigned int *d_primitives,
                                      const unsigned int N,
                                      const unsigned int block_size);

//! Wrapper around the neighbor::LBVH class
/*!
 * This wrapper only exposes data types that are natively supported in HOOMD
 * so that all neighbor-specific templates and structs can be handled only
 * in CUDA code.
 */
class LBVHWrapper
    {
    public:
        //! Constructor
        LBVHWrapper();

        //! Setup the LBVH
        void setup(const Scalar4* points,
                   const unsigned int* map,
                   unsigned int N,
                   cudaStream_t stream);

        //! Build the LBVH
        void build(const Scalar4* points,
                   const unsigned int* map,
                   unsigned int N,
                   const Scalar3& lo,
                   const Scalar3& hi,
                   cudaStream_t stream,
                   unsigned int block_size);

        //! Get the underlying LBVH
        std::shared_ptr<neighbor::LBVH> get()
            {
            return lbvh_;
            }

        //! Get the number of particles in the LBVH
        unsigned int getN() const;

        //! Get the sorted order of the primitives from the LBVH
        const unsigned int* getPrimitives() const;

        //! Get the list of tunable parameters
        std::vector<unsigned int> getTunableParameters() const;

    private:
        std::shared_ptr<neighbor::LBVH> lbvh_;  //!< Underlying neighbor::LBVH
    };

//! Wrapper around the neighbor::LBVHTraverser class
/*!
 * This wrapper only exposes data types that are natively supported in HOOMD
 * so that all neighbor-specific templates and structs can be handled only
 * in CUDA code.
 */
class LBVHTraverserWrapper
    {
    public:
        //! Structure to group together all the parameters needed for a traversal
        struct TraverserArgs
            {
            // map
            unsigned int* map;

            // particle query
            Scalar4* positions;
            unsigned int* bodies;
            Scalar* diams;
            unsigned int* order;
            unsigned int N;
            unsigned int Nown;
            Scalar rcut;
            Scalar rlist;
            BoxDim box;

            // neighbor list
            unsigned int* neigh_list;
            unsigned int* nneigh;
            unsigned int* new_max_neigh;
            unsigned int* first_neigh;
            unsigned int max_neigh;
            };

        //! Constructor
        LBVHTraverserWrapper();

        //! Setup the LBVH traverser
        void setup(const unsigned int* map,
                   neighbor::LBVH& lbvh,
                   cudaStream_t stream);

        //! Traverse the LBVH
        void traverse(TraverserArgs& args,
                      neighbor::LBVH& lbvh,
                      const Scalar3* images,
                      const unsigned int Nimages,
                      cudaStream_t stream,
                      unsigned int block_size);

        //! Get the list of tunable parameters
        std::vector<unsigned int> getTunableParameters() const;

    private:
        std::shared_ptr<neighbor::LBVHTraverser> trav_; //!< Underlying neighbor::LBVHTraverser
    };

#endif //__NEIGHBORLISTGPUTREE_CUH__<|MERGE_RESOLUTION|>--- conflicted
+++ resolved
@@ -16,460 +16,12 @@
 #include "hoomd/ParticleData.cuh"
 #include "hoomd/Index1D.h"
 
-<<<<<<< HEAD
 // forward declaration
 namespace neighbor
     {
     class LBVH;
     class LBVHTraverser;
     }
-=======
-#include "hoomd/extern/neighbor/neighbor/BoundingVolumes.h"
-#include "hoomd/extern/neighbor/neighbor/InsertOps.h"
-#include "hoomd/extern/neighbor/neighbor/TransformOps.h"
-
-#ifdef __HIPCC__
-#define DEVICE __device__ __forceinline__
-#define HOSTDEVICE __host__ __device__ __forceinline__
-#else
-#define DEVICE
-#define HOSTDEVICE
-#endif
-
-//! A bounding sphere that can skip traversal
-/*!
- * Extends the base neighbor::BoundingSphere to be skipped if the input
- * radius is negative. This is useful for the traversal when a particle is
- * a ghost so that we don't have to do an extra sort to filter them out.
- */
-struct SkippableBoundingSphere : public neighbor::BoundingSphere
-    {
-    //! Default constructor, always skip
-    HOSTDEVICE SkippableBoundingSphere() : skip(true) {}
-
-    #ifdef __HIPCC__
-    //! Constructor
-    /*!
-     * \param o Center of sphere.
-     * \param r Radius of sphere.
-     *
-     * The sphere is made to be skipped if \a r is negative. This
-     * is stored in a separate variable because the base class squares
-     * the radius.
-     */
-    DEVICE SkippableBoundingSphere(const Scalar3& o, const Scalar r)
-        : neighbor::BoundingSphere(o,r)
-        {
-        skip = !(r > Scalar(0));
-        }
-
-    //! Overlap test
-    /*!
-     * \param box Box to test overlap with.
-     * \returns True if the sphere overlaps the \a box, and the sphere is
-     *          not made to be skipped.
-     */
-    DEVICE bool overlap(const neighbor::BoundingBox& box) const
-        {
-        if (!skip)
-            {
-            return neighbor::BoundingSphere::overlap(box);
-            }
-        else
-            {
-            return false;
-            }
-        }
-    #endif
-
-    bool skip;  //!< Flag to skip traversal of sphere
-    };
-
-//! Insert operation for a point under a mapping.
-/*!
- * Extends the base neighbor::PointInsertOp to insert a point primitive
- * subject to a mapping of the indexes. This is useful for reading from
- * the array of particles that is pre-sorted by type so that the original
- * particle data does not need to be shuffled.
- */
-struct PointMapInsertOp : public neighbor::PointInsertOp
-    {
-    //! Constructor
-    /*!
-     * \param points_ List of points to insert (w entry is unused).
-     * \param map_ Map of the nominal index to the index in \a points_.
-     * \param N_ Number of primitives to insert.
-     */
-    PointMapInsertOp(const Scalar4 *points_, const unsigned int *map_, unsigned int N_)
-        : neighbor::PointInsertOp(points_, N_), map(map_)
-        {}
-
-    #ifdef __HIPCC__
-    //! Construct bounding box
-    /*!
-     * \param idx Nominal index of the primitive [0,N).
-     * \returns A neighbor::BoundingBox corresponding to the point at map[idx].
-     */
-    DEVICE neighbor::BoundingBox get(const unsigned int idx) const
-        {
-        const Scalar4 point = points[map[idx]];
-        const Scalar3 p = make_scalar3(point.x, point.y, point.z);
-
-        // construct the bounding box for a point
-        return neighbor::BoundingBox(p,p);
-        }
-    #endif
-
-    const unsigned int *map;    //!< Map of particle indexes.
-    };
-
-//! Neighbor list particle query operation.
-/*!
- * \tparam use_body If true, use the body fields during query.
- * \tparam use_diam If true, use the diameter fields during query.
- *
- * This operation specifies the neighbor list traversal scheme. The
- * query is between a SkippableBoundingSphere and the bounding boxes in
- * the LBVH. The template parameters can be activated to engage body-filtering
- * or diameter-shifting, which are defined elsewhere in HOOMD.
- *
- * All spheres in the traversal are given the same search radius. This is compatible
- * with a traversal-per-type-per-type scheme. It was found that passing this radius
- * as a constant to the traversal program decreased register pressure in the kernel
- * from a traversal-per-type scheme.
- *
- * The particles are traversed using a \a map. Ghost particles can be included
- * in this map, and they will be neglected during traversal.
- */
-template<bool use_body, bool use_diam>
-struct ParticleQueryOp
-    {
-    //! Constructor
-    /*!
-     * \param positions_ Particle positions.
-     * \param bodies_ Particle body tags.
-     * \param diams_ Particle diameters.
-     * \param map_ Map of the particle indexes to traverse.
-     * \param N_ Number of particles (total).
-     * \param Nown_ Number of locally owned particles.
-     * \param rcut_ Cutoff radius for the spheres.
-     * \param rlist_ Total search radius for the spheres (differs under shifting).
-     */
-    ParticleQueryOp(const Scalar4 *positions_,
-                    const unsigned int *bodies_,
-                    const Scalar *diams_,
-                    const unsigned int* map_,
-                    unsigned int N_,
-                    unsigned int Nown_,
-                    const Scalar rcut_,
-                    const Scalar rlist_,
-                    const BoxDim& box_)
-        : positions(positions_), bodies(bodies_), diams(diams_), map(map_),
-          N(N_), Nown(Nown_), rcut(rcut_), rlist(rlist_), box(box_)
-          {}
-
-    #ifdef __HIPCC__
-    //! Data stored per thread for traversal
-    /*!
-     * The body tag and diameter are only actually set if these are specified
-     * by the template parameters. The compiler might be able to optimize them
-     * out if they are unused.
-     */
-    struct ThreadData
-        {
-        HOSTDEVICE ThreadData(Scalar3 position_,
-                              int idx_,
-                              unsigned int body_,
-                              Scalar diam_)
-            : position(position_), idx(idx_), body(body_), diam(diam_)
-            {}
-
-        Scalar3 position;   //!< Particle position
-        int idx;            //!< True particle index
-        unsigned int body;  //!< Particle body tag (may be invalid)
-        Scalar diam;        //!< Particle diameter (may be invalid)
-        };
-
-    // specify that the traversal Volume is a bounding sphere
-    typedef SkippableBoundingSphere Volume;
-
-    //! Loads the per-thread data
-    /*!
-     * \param idx Nominal primitive index.
-     * \returns The ThreadData required for traversal.
-     *
-     * The ThreadData is loaded subject to a mapping. The particle position
-     * is always loaded. The body and diameter are only loaded if the template
-     * parameter requires it.
-     */
-    DEVICE ThreadData setup(const unsigned int idx) const
-        {
-        const unsigned int pidx = map[idx];
-
-        const Scalar4 position = positions[pidx];
-        const Scalar3 r = make_scalar3(position.x, position.y, position.z);
-
-        unsigned int body(0xffffffff);
-        if (use_body)
-            {
-            body = __ldg(bodies + pidx);
-            }
-        Scalar diam(1.0);
-        if (use_diam)
-            {
-            diam = __ldg(diams + pidx);
-            }
-
-        return ThreadData(r, pidx, body, diam);
-        }
-
-    //! Return the traversal volume subject to a translation
-    /*!
-     * \param q The current thread data.
-     * \param image The image vector for traversal.
-     * \returns The traversal bounding volume.
-     *
-     * The ThreadData is converted to a search volume. The search sphere is
-     * made to be skipped if this is a ghost particle.
-     */
-    DEVICE Volume get(const ThreadData& q, const Scalar3& image) const
-        {
-        return Volume(q.position+image, (q.idx < Nown) ? rlist : -1.0);
-        }
-
-    //! Perform the overlap test with the LBVH
-    /*!
-     * \param v Traversal volume.
-     * \param box Box in LBVH to intersect with.
-     * \returns True if the volume and box overlap.
-     *
-     * The overlap test is implemented by the sphere.
-     */
-    DEVICE bool overlap(const Volume& v, const neighbor::BoundingBox& box) const
-        {
-        return v.overlap(box);
-        }
-
-    //! Refine the rough overlap test with a primitive
-    /*!
-     * \param q The current thread data.
-     * \param primitive Index of the intersected primitive.
-     * \returns True If the volumes still overlap after refinement.
-     *
-     * HOOMD's neighbor lists require additional filtering. This first ensures
-     * that the overlap is not with itself. If body filtering is enabled,
-     * particles in the same body do not overlap. If diameter shifting is
-     * enabled, the cutoff radius is adjusted based on the diameters of the
-     * particles.
-     */
-    DEVICE bool refine(const ThreadData& q, const int primitive) const
-        {
-        bool exclude = (q.idx == primitive);
-
-        // body exclusion
-        if (use_body && !exclude && q.body != 0xffffffff)
-            {
-            const unsigned int body = __ldg(bodies + primitive);
-            exclude |= (q.body == body);
-            }
-
-        // diameter exclusion
-        if (use_diam && !exclude)
-            {
-            const Scalar4 position = positions[primitive];
-            const Scalar3 r = make_scalar3(position.x, position.y, position.z);
-            const Scalar diam = diams[primitive];
-
-            // compute factor to add to base rc
-            const Scalar delta = (q.diam + diam) * Scalar(0.5) - Scalar(1.0);
-            Scalar rc2 = (rcut+delta);
-            rc2 *= rc2;
-
-            // compute distance and wrap back into box
-            const Scalar3 dr = box.minImage(r - q.position);
-            const Scalar drsq = dot(dr,dr);
-
-            // exclude if outside the sphere
-            exclude |= drsq > rc2;
-            }
-
-        return !exclude;
-        }
-    #endif
-
-    //! Get the number of primitives
-    HOSTDEVICE unsigned int size() const
-        {
-        return N;
-        }
-
-    const Scalar4 *positions;   //!< Particle positions
-    const unsigned int *bodies; //!< Particle bodies
-    const Scalar *diams;        //!< Particle diameters
-    const unsigned int *map;    //!< Mapping of particles to read
-    unsigned int N;             //!< Total number of particles in map
-    unsigned int Nown;          //!< Number of particles owned by the local rank
-    Scalar rcut;                //!< True cutoff radius + buffer
-    Scalar rlist;               //!< Maximum cutoff (may include shifting)
-    const BoxDim box;           //!< Box dimensions
-    };
-
-//! Operation to write the neighbor list
-/*!
- * The neighbor list is assumed to be aligned to multiples of 4. This enables
- * coalescing writes into packets of 4 neighbors without adding much register pressure.
- * This object maintains an internal stack to do this, and it can restart from a previous
- * traversal without losing information.
- */
-struct NeighborListOp
-    {
-    //! Constructor
-    /*!
-     * \param neigh_list_ Neighbor list (aligned to multiple of 4)
-     * \param nneigh_ Neighbor of neighbors per particle
-     * \param new_max_neigh_ Maximum number of neighbors to allocate if overflow occurs.
-     * \param first_neigh_ First index for the current particle index in the neighbor list.
-     * \param max_neigh_ Maximum number of neighbors to allow per particle.
-     *
-     * The \a neigh_list_ pointer is internally cast into a uint4 for coalescing.
-     */
-    NeighborListOp(unsigned int* neigh_list_,
-                   unsigned int* nneigh_,
-                   unsigned int* new_max_neigh_,
-                   const unsigned int* first_neigh_,
-                   unsigned int max_neigh_)
-        : nneigh(nneigh_), new_max_neigh(new_max_neigh_),
-          first_neigh(first_neigh_), max_neigh(max_neigh_)
-        {
-        neigh_list = reinterpret_cast<uint4*>(neigh_list_);
-        }
-
-    #ifdef __HIPCC__
-    //! Thread-local data
-    /*!
-     * The thread-local data constitutes a stack of neighbors to write, the index of the current
-     * primitive, the first index to write into, and the current number of neighbors found for this thread.
-     */
-    struct ThreadData
-        {
-        //! Constructor
-        /*!
-         * \param idx_ The index of this particle.
-         * \param first_ The first neighbor index of this particle.
-         * \param num_neigh_ The current number of neighbors of this particle.
-         * \param stack_ The initial values for the stack (can be all 0s if \a num_neigh_ is aligned to 4).
-         */
-        DEVICE ThreadData(const unsigned int idx_,
-                          const unsigned int first_,
-                          const unsigned int num_neigh_,
-                          const uint4 stack_)
-            : idx(idx_), first(first_), num_neigh(num_neigh_)
-            {
-            stack[0] = stack_.x;
-            stack[1] = stack_.y;
-            stack[2] = stack_.z;
-            stack[3] = stack_.w;
-            }
-
-        unsigned int idx;       //!< Index of primitive
-        unsigned int first;     //!< First index to use for writing neighbors
-        unsigned int num_neigh; //!< Number of neighbors for this thread
-        unsigned int stack[4];  //!< Internal stack of neighbors
-        };
-
-    //! Setup the thread data
-    /*!
-     * \param idx Index of this thread.
-     * \param q Thread-local query data.
-     * \returns The ThreadData for output.
-     *
-     * \tparam Type of QueryData.
-     *
-     * This setup function can poach data from the query data in order to save loads.
-     * In this case, it makes use of the particle index mapping.
-     */
-    template<class QueryDataT>
-    DEVICE ThreadData setup(const unsigned int idx, const QueryDataT& q) const
-        {
-        const unsigned int first = __ldg(first_neigh + q.idx);
-        const unsigned int num_neigh = nneigh[q.idx]; // no __ldg, since this is writeable
-
-        // prefetch from the stack if current number of neighbors does not align with a boundary
-        /* NOTE: There seemed to be a compiler error/bug when stack was declared outside this if
-                 statement, initialized with zeros, and then assigned inside (so that only
-                 one return statement was needed). It went away using:
-                 uint4 tmp = neigh_list[...];
-                 stack = tmp;
-                 But this looked funny, so the structure below seems more human readable.
-         */
-        if (num_neigh % 4 != 0)
-            {
-            uint4 stack = neigh_list[(first+num_neigh-1)/4];
-            return ThreadData(q.idx, first, num_neigh, stack);
-            }
-        else
-            {
-            return ThreadData(q.idx, first, num_neigh, make_uint4(0,0,0,0));
-            }
-        }
-
-    //! Processes a newly intersected primitive.
-    /*!
-     * \param t My output thread data.
-     * \param primitive The index of the primitive to process.
-     *
-     * If the neighbor will fit into the allocated memory, it is pushed onto the stack.
-     * The stack is written to memory if it is full. The number of neighbors found for this
-     * thread is incremented, regardless.
-     */
-    DEVICE void process(ThreadData& t, const int primitive) const
-        {
-        if (t.num_neigh < max_neigh)
-            {
-            // push primitive into the stack of 4, pre-increment
-            const unsigned int offset = t.num_neigh % 4;
-            t.stack[offset] = primitive;
-            // coalesce writes into chunks of 4
-            if (offset == 3)
-                {
-                neigh_list[(t.first+t.num_neigh)/4] = make_uint4(t.stack[0], t.stack[1], t.stack[2], t.stack[3]);
-                }
-            }
-        ++t.num_neigh;
-        }
-
-    //! Finish the output job once the thread is ready to terminate.
-    /*!
-     * \param t My output thread data
-     *
-     * The number of neighbors found for this thread is written. If this value
-     * exceeds the current allocation, this value is atomically maximized for
-     * reallocation. Any values remaining on the stack are written to ensure the
-     * list is complete.
-     */
-    DEVICE void finalize(const ThreadData& t) const
-        {
-        nneigh[t.idx] = t.num_neigh;
-        if (t.num_neigh > max_neigh)
-            {
-            atomicMax(new_max_neigh, t.num_neigh);
-            }
-        else if (t.num_neigh % 4 != 0)
-            {
-            // write partial (leftover) stack, counting is now post-increment so need to shift by 1
-            // only need to do this if didn't overflow, since all neighbors were already written due to alignment of max
-            neigh_list[(t.first+t.num_neigh-1)/4] = make_uint4(t.stack[0], t.stack[1], t.stack[2], t.stack[3]);
-            }
-        }
-    #endif
-
-    uint4* neigh_list;                  //!< Neighbors of each sphere
-    unsigned int* nneigh;               //!< Number of neighbors per search sphere
-    unsigned int* new_max_neigh;        //!< New maximum number of neighbors
-    const unsigned int* first_neigh;    //!< Index of first neighbor
-    unsigned int max_neigh;             //!< Maximum number of neighbors allocated
-    };
->>>>>>> 286437fe
 
 //! Sentinel for an invalid particle (e.g., ghost)
 const unsigned int NeighborListTypeSentinel = 0xffffffff;
