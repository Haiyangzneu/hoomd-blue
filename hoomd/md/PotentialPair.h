// Copyright (c) 2009-2018 The Regents of the University of Michigan
// This file is part of the HOOMD-blue project, released under the BSD 3-Clause License.


// Maintainer: joaander

#ifndef __POTENTIAL_PAIR_H__
#define __POTENTIAL_PAIR_H__

#include <iostream>
#include <stdexcept>
#include <memory>
#include <hoomd/extern/pybind/include/pybind11/pybind11.h>
#include "hoomd/extern/pybind/include/pybind11/numpy.h"

#include "hoomd/HOOMDMath.h"
#include "hoomd/Index1D.h"
#include "hoomd/GlobalArray.h"
#include "hoomd/ForceCompute.h"
#include "NeighborList.h"

#ifdef ENABLE_CUDA
#include <cuda_runtime.h>
#endif

#ifdef ENABLE_MPI
#include "hoomd/Communicator.h"
#endif


/*! \file PotentialPair.h
    \brief Defines the template class for standard pair potentials
    \details The heart of the code that computes pair potentials is in this file.
    \note This header cannot be compiled by nvcc
*/

#ifdef NVCC
#error This header cannot be compiled by nvcc
#endif

//! Template class for computing pair potentials
/*! <b>Overview:</b>
    PotentialPair computes standard pair potentials (and forces) between all particle pairs in the simulation. It
    employs the use of a neighbor list to limit the number of computations done to only those particles with the
    cutoff radius of each other. The computation of the actual V(r) is not performed directly by this class, but
    by an evaluator class (e.g. EvaluatorPairLJ) which is passed in as a template parameter so the computations
    are performed as efficiently as possible.

    PotentialPair handles most of the gory internal details common to all standard pair potentials.
     - A cutoff radius to be specified per particle type pair
     - The energy can be globally shifted to 0 at the cutoff
     - XPLOR switching can be enabled
     - Per type pair parameters are stored and a set method is provided
     - Logging methods are provided for the energy
     - And all the details about looping through the particles, computing dr, computing the virial, etc. are handled

    A note on the design of XPLOR switching:
    We need to be able to handle smooth XPLOR switching in systems of mixed LJ/WCA particles. There are three modes to
    enable all of the various use-cases:
     - Mode 1: No shifting. All pair potentials are computed as is and not shifted to 0 at the cutoff.
     - Mode 2: Shift everything. All pair potentials (no matter what type pair) are shifted so they are 0 at the cutoff
     - Mode 3: XPLOR switching enabled. A r_on value is specified per type pair. When r_on is less than r_cut, normal
       XPLOR switching will be applied to the unshifted potential. When r_on is greater than r_cut, the energy will
       be shifted. In this manner, a valid r_on value can be given for the LJ interactions and r_on > r_cut can be set
       for WCA (which will then be shifted).

    XPLOR switching gets significantly more complicated for all pair potentials when shifted potentials are used. Thus,
    the combination of XPLOR switching + shifted potentials will not be supported to avoid slowing down the calculation
    for everyone.

    <b>Implementation details</b>

    rcutsq, ronsq, and the params are stored per particle type pair. It wastes a little bit of space, but benchmarks
<<<<<<< HEAD
    show that storing the symmetric type pairs and indexing with Index2D is faster than not storing redundant pairs
    and indexing with Index2DUpperTriangular. All of these values are stored in GPUArray
=======
    show that storing the symmetric type pairs and indexing with Index2D is faster than not storing redudant pairs
    and indexing with Index2DUpperTriangular. All of these values are stored in GlobalArray
>>>>>>> 024cf4b4
    for easy access on the GPU by a derived class. The type of the parameters is defined by \a param_type in the
    potential evaluator class passed in. See the appropriate documentation for the evaluator for the definition of each
    element of the parameters.

    For profiling and logging, PotentialPair needs to know the name of the potential. For now, that will be queried from
    the evaluator. Perhaps in the future we could allow users to change that so multiple pair potentials could be logged
    independently.

    \sa export_PotentialPair()
*/
template < class evaluator >
class PotentialPair : public ForceCompute
    {
    public:
        //! Param type from evaluator
        typedef typename evaluator::param_type param_type;

        //! Construct the pair potential
        PotentialPair(std::shared_ptr<SystemDefinition> sysdef,
                      std::shared_ptr<NeighborList> nlist,
                      const std::string& log_suffix="");
        //! Destructor
        virtual ~PotentialPair();

        //! Set the pair parameters for a single type pair
        virtual void setParams(unsigned int typ1, unsigned int typ2, const param_type& param);
        //! Set the rcut for a single type pair
        virtual void setRcut(unsigned int typ1, unsigned int typ2, Scalar rcut);
        //! Set ron for a single type pair
        virtual void setRon(unsigned int typ1, unsigned int typ2, Scalar ron);

        //! Returns a list of log quantities this compute calculates
        virtual std::vector< std::string > getProvidedLogQuantities();
        //! Calculates the requested log value and returns it
        virtual Scalar getLogValue(const std::string& quantity, unsigned int timestep);

        //! Shifting modes that can be applied to the energy
        enum energyShiftMode
            {
            no_shift = 0,
            shift,
            xplor
            };

        //! Set the mode to use for shifting the energy
        void setShiftMode(energyShiftMode mode)
            {
            m_shift_mode = mode;
            }

        #ifdef ENABLE_MPI
        //! Get ghost particle fields requested by this pair potential
        virtual CommFlags getRequestedCommFlags(unsigned int timestep);
        #endif

        //! Calculates the energy between two lists of particles.
        template< class InputIterator >
        void computeEnergyBetweenSets(  InputIterator first1, InputIterator last1,
                                            InputIterator first2, InputIterator last2,
                                            Scalar& energy );
        //! Calculates the energy between two lists of particles.
        Scalar computeEnergyBetweenSetsPythonList(  pybind11::array_t<int, pybind11::array::c_style> tags1,
                                                    pybind11::array_t<int, pybind11::array::c_style> tags2);

    protected:
        std::shared_ptr<NeighborList> m_nlist;    //!< The neighborlist to use for the computation
        energyShiftMode m_shift_mode;               //!< Store the mode with which to handle the energy shift at r_cut
        Index2D m_typpair_idx;                      //!< Helper class for indexing per type pair arrays
<<<<<<< HEAD
        GPUArray<Scalar> m_rcutsq;                  //!< Cutoff radius squared per type pair
        GPUArray<Scalar> m_ronsq;                   //!< ron squared per type pair
        GPUArray<param_type> m_params;              //!< Pair parameters per type pair
=======
        GlobalArray<Scalar> m_rcutsq;                  //!< Cuttoff radius squared per type pair
        GlobalArray<Scalar> m_ronsq;                   //!< ron squared per type pair
        GlobalArray<param_type> m_params;              //!< Pair parameters per type pair
>>>>>>> 024cf4b4
        std::string m_prof_name;                    //!< Cached profiler name
        std::string m_log_name;                     //!< Cached log name

        //! Actually compute the forces
        virtual void computeForces(unsigned int timestep);

        //! Method to be called when number of types changes
        virtual void slotNumTypesChange()
            {
            // skip the reallocation if the number of types does not change
            // this keeps old potential coefficients when restoring a snapshot
            // it will result in invalid coefficients if the snapshot has a different type id -> name mapping
            if (m_pdata->getNTypes() == m_typpair_idx.getW())
                return;

            // if the number of types is different, built a new indexer and reallocate memory
            m_typpair_idx = Index2D(m_pdata->getNTypes());

            // reallocate parameter arrays
            GlobalArray<Scalar> rcutsq(m_typpair_idx.getNumElements(), m_exec_conf);
            m_rcutsq.swap(rcutsq);
            GlobalArray<Scalar> ronsq(m_typpair_idx.getNumElements(), m_exec_conf);
            m_ronsq.swap(ronsq);
            GlobalArray<param_type> params(m_typpair_idx.getNumElements(), m_exec_conf);
            m_params.swap(params);

            #ifdef ENABLE_CUDA
            if (m_pdata->getExecConf()->isCUDAEnabled() && m_pdata->getExecConf()->allConcurrentManagedAccess())
                {
                cudaMemAdvise(m_rcutsq.get(), m_rcutsq.getNumElements()*sizeof(Scalar), cudaMemAdviseSetReadMostly, 0);
                cudaMemAdvise(m_ronsq.get(), m_ronsq.getNumElements()*sizeof(Scalar), cudaMemAdviseSetReadMostly, 0);
                cudaMemAdvise(m_params.get(), m_params.getNumElements()*sizeof(param_type), cudaMemAdviseSetReadMostly, 0);

                // prefetch
                auto& gpu_map = m_exec_conf->getGPUIds();

                for (unsigned int idev = 0; idev < m_exec_conf->getNumActiveGPUs(); ++idev)
                    {
                    // prefetch data on all GPUs
                    cudaMemPrefetchAsync(m_rcutsq.get(), sizeof(Scalar)*m_rcutsq.getNumElements(), gpu_map[idev]);
                    cudaMemPrefetchAsync(m_ronsq.get(), sizeof(Scalar)*m_ronsq.getNumElements(),gpu_map[idev]);
                    cudaMemPrefetchAsync(m_params.get(), sizeof(param_type)*m_params.getNumElements(), gpu_map[idev]);
                    }
                CHECK_CUDA_ERROR();
                }
            #endif
            }
    };

/*! \param sysdef System to compute forces on
    \param nlist Neighborlist to use for computing the forces
    \param log_suffix Name given to this instance of the force
*/
template < class evaluator >
PotentialPair< evaluator >::PotentialPair(std::shared_ptr<SystemDefinition> sysdef,
                                                std::shared_ptr<NeighborList> nlist,
                                                const std::string& log_suffix)
    : ForceCompute(sysdef), m_nlist(nlist), m_shift_mode(no_shift), m_typpair_idx(m_pdata->getNTypes())
    {
    m_exec_conf->msg->notice(5) << "Constructing PotentialPair<" << evaluator::getName() << ">" << std::endl;

    assert(m_pdata);
    assert(m_nlist);

    GlobalArray<Scalar> rcutsq(m_typpair_idx.getNumElements(), m_exec_conf);
    m_rcutsq.swap(rcutsq);
    GlobalArray<Scalar> ronsq(m_typpair_idx.getNumElements(), m_exec_conf);
    m_ronsq.swap(ronsq);
    GlobalArray<param_type> params(m_typpair_idx.getNumElements(), m_exec_conf);
    m_params.swap(params);

    #ifdef ENABLE_CUDA
    if (m_pdata->getExecConf()->isCUDAEnabled() && m_exec_conf->allConcurrentManagedAccess())
        {
        cudaMemAdvise(m_rcutsq.get(), m_rcutsq.getNumElements()*sizeof(Scalar), cudaMemAdviseSetReadMostly, 0);
        cudaMemAdvise(m_ronsq.get(), m_ronsq.getNumElements()*sizeof(Scalar), cudaMemAdviseSetReadMostly, 0);
        cudaMemAdvise(m_params.get(), m_params.getNumElements()*sizeof(param_type), cudaMemAdviseSetReadMostly, 0);

        // prefetch
        auto& gpu_map = m_exec_conf->getGPUIds();

        for (unsigned int idev = 0; idev < m_exec_conf->getNumActiveGPUs(); ++idev)
            {
            // prefetch data on all GPUs
            cudaMemPrefetchAsync(m_rcutsq.get(), sizeof(Scalar)*m_rcutsq.getNumElements(), gpu_map[idev]);
            cudaMemPrefetchAsync(m_ronsq.get(), sizeof(Scalar)*m_ronsq.getNumElements(),gpu_map[idev]);
            cudaMemPrefetchAsync(m_params.get(), sizeof(param_type)*m_params.getNumElements(), gpu_map[idev]);
            }
        }
    #endif

    // initialize name
    m_prof_name = std::string("Pair ") + evaluator::getName();
    m_log_name = std::string("pair_") + evaluator::getName() + std::string("_energy") + log_suffix;

    // connect to the ParticleData to receive notifications when the maximum number of particles changes
    m_pdata->getNumTypesChangeSignal().template connect<PotentialPair<evaluator>, &PotentialPair<evaluator>::slotNumTypesChange>(this);
    }

template< class evaluator >
PotentialPair< evaluator >::~PotentialPair()
    {
    m_exec_conf->msg->notice(5) << "Destroying PotentialPair<" << evaluator::getName() << ">" << std::endl;

    m_pdata->getNumTypesChangeSignal().template disconnect<PotentialPair<evaluator>, &PotentialPair<evaluator>::slotNumTypesChange>(this);
    }

/*! \param typ1 First type index in the pair
    \param typ2 Second type index in the pair
    \param param Parameter to set
    \note When setting the value for (\a typ1, \a typ2), the parameter for (\a typ2, \a typ1) is automatically
          set.
*/
template< class evaluator >
void PotentialPair< evaluator >::setParams(unsigned int typ1, unsigned int typ2, const param_type& param)
    {
    if (typ1 >= m_pdata->getNTypes() || typ2 >= m_pdata->getNTypes())
        {
        this->m_exec_conf->msg->error() << "pair." << evaluator::getName() << ": Trying to set pair params for a non existent type! "
                  << typ1 << "," << typ2 << std::endl;
        throw std::runtime_error("Error setting parameters in PotentialPair");
        }

    ArrayHandle<param_type> h_params(m_params, access_location::host, access_mode::readwrite);
    h_params.data[m_typpair_idx(typ1, typ2)] = param;
    h_params.data[m_typpair_idx(typ2, typ1)] = param;
    }

/*! \param typ1 First type index in the pair
    \param typ2 Second type index in the pair
    \param rcut Cutoff radius to set
    \note When setting the value for (\a typ1, \a typ2), the parameter for (\a typ2, \a typ1) is automatically
          set.
*/
template< class evaluator >
void PotentialPair< evaluator >::setRcut(unsigned int typ1, unsigned int typ2, Scalar rcut)
    {
    if (typ1 >= m_pdata->getNTypes() || typ2 >= m_pdata->getNTypes())
        {
        this->m_exec_conf->msg->error() << "pair." << evaluator::getName() << ": Trying to set rcut for a non existent type! "
                  << typ1 << "," << typ2 << std::endl;
        throw std::runtime_error("Error setting parameters in PotentialPair");
        }

    ArrayHandle<Scalar> h_rcutsq(m_rcutsq, access_location::host, access_mode::readwrite);
    h_rcutsq.data[m_typpair_idx(typ1, typ2)] = rcut * rcut;
    h_rcutsq.data[m_typpair_idx(typ2, typ1)] = rcut * rcut;
    }

/*! \param typ1 First type index in the pair
    \param typ2 Second type index in the pair
    \param ron XPLOR r_on radius to set
    \note When setting the value for (\a typ1, \a typ2), the parameter for (\a typ2, \a typ1) is automatically
          set.
*/
template< class evaluator >
void PotentialPair< evaluator >::setRon(unsigned int typ1, unsigned int typ2, Scalar ron)
    {
    if (typ1 >= m_pdata->getNTypes() || typ2 >= m_pdata->getNTypes())
        {
        this->m_exec_conf->msg->error() << "pair." << evaluator::getName() << ": Trying to set ron for a non existent type! "
                  << typ1 << "," << typ2 << std::endl;
        throw std::runtime_error("Error setting parameters in PotentialPair");
        }

    ArrayHandle<Scalar> h_ronsq(m_ronsq, access_location::host, access_mode::readwrite);
    h_ronsq.data[m_typpair_idx(typ1, typ2)] = ron * ron;
    h_ronsq.data[m_typpair_idx(typ2, typ1)] = ron * ron;
    }

/*! PotentialPair provides:
     - \c pair_"name"_energy
    where "name" is replaced with evaluator::getName()
*/
template< class evaluator >
std::vector< std::string > PotentialPair< evaluator >::getProvidedLogQuantities()
    {
    std::vector<std::string> list;
    list.push_back(m_log_name);
    return list;
    }

/*! \param quantity Name of the log value to get
    \param timestep Current timestep of the simulation
*/
template< class evaluator >
Scalar PotentialPair< evaluator >::getLogValue(const std::string& quantity, unsigned int timestep)
    {
    if (quantity == m_log_name)
        {
        compute(timestep);
        return calcEnergySum();
        }
    else
        {
        this->m_exec_conf->msg->error() << "pair." << evaluator::getName() << ": " << quantity << " is not a valid log quantity"
                  << std::endl;
        throw std::runtime_error("Error getting log value");
        }
    }

/*! \post The pair forces are computed for the given timestep. The neighborlist's compute method is called to ensure
    that it is up to date before proceeding.

    \param timestep specifies the current time step of the simulation
*/
template< class evaluator >
void PotentialPair< evaluator >::computeForces(unsigned int timestep)
    {
    // start by updating the neighborlist
    m_nlist->compute(timestep);

    // start the profile for this compute
    if (m_prof) m_prof->push(m_prof_name);

    // depending on the neighborlist settings, we can take advantage of newton's third law
    // to reduce computations at the cost of memory access complexity: set that flag now
    bool third_law = m_nlist->getStorageMode() == NeighborList::half;

    // access the neighbor list, particle data, and system box
    ArrayHandle<unsigned int> h_n_neigh(m_nlist->getNNeighArray(), access_location::host, access_mode::read);
    ArrayHandle<unsigned int> h_nlist(m_nlist->getNListArray(), access_location::host, access_mode::read);
//     Index2D nli = m_nlist->getNListIndexer();
    ArrayHandle<unsigned int> h_head_list(m_nlist->getHeadList(), access_location::host, access_mode::read);

    ArrayHandle<Scalar4> h_pos(m_pdata->getPositions(), access_location::host, access_mode::read);
    ArrayHandle<Scalar> h_diameter(m_pdata->getDiameters(), access_location::host, access_mode::read);
    ArrayHandle<Scalar> h_charge(m_pdata->getCharges(), access_location::host, access_mode::read);


    //force arrays
    ArrayHandle<Scalar4> h_force(m_force,access_location::host, access_mode::overwrite);
    ArrayHandle<Scalar>  h_virial(m_virial,access_location::host, access_mode::overwrite);


    const BoxDim& box = m_pdata->getGlobalBox();
    ArrayHandle<Scalar> h_ronsq(m_ronsq, access_location::host, access_mode::read);
    ArrayHandle<Scalar> h_rcutsq(m_rcutsq, access_location::host, access_mode::read);
    ArrayHandle<param_type> h_params(m_params, access_location::host, access_mode::read);

    PDataFlags flags = this->m_pdata->getFlags();
    bool compute_virial = flags[pdata_flag::pressure_tensor] || flags[pdata_flag::isotropic_virial];

    // need to start from a zero force, energy and virial
    memset((void*)h_force.data,0,sizeof(Scalar4)*m_force.getNumElements());
    memset((void*)h_virial.data,0,sizeof(Scalar)*m_virial.getNumElements());

    // for each particle
    for (int i = 0; i < (int)m_pdata->getN(); i++)
        {
        // access the particle's position and type (MEM TRANSFER: 4 scalars)
        Scalar3 pi = make_scalar3(h_pos.data[i].x, h_pos.data[i].y, h_pos.data[i].z);
        unsigned int typei = __scalar_as_int(h_pos.data[i].w);

        // sanity check
        assert(typei < m_pdata->getNTypes());

        // access diameter and charge (if needed)
        Scalar di = Scalar(0.0);
        Scalar qi = Scalar(0.0);
        if (evaluator::needsDiameter())
            di = h_diameter.data[i];
        if (evaluator::needsCharge())
            qi = h_charge.data[i];

        // initialize current particle force, potential energy, and virial to 0
        Scalar3 fi = make_scalar3(0, 0, 0);
        Scalar pei = 0.0;
        Scalar virialxxi = 0.0;
        Scalar virialxyi = 0.0;
        Scalar virialxzi = 0.0;
        Scalar virialyyi = 0.0;
        Scalar virialyzi = 0.0;
        Scalar virialzzi = 0.0;

        // loop over all of the neighbors of this particle
        const unsigned int myHead = h_head_list.data[i];
        const unsigned int size = (unsigned int)h_n_neigh.data[i];
        for (unsigned int k = 0; k < size; k++)
            {
            // access the index of this neighbor (MEM TRANSFER: 1 scalar)
            unsigned int j = h_nlist.data[myHead + k];
            assert(j < m_pdata->getN() + m_pdata->getNGhosts());

            // calculate dr_ji (MEM TRANSFER: 3 scalars / FLOPS: 3)
            Scalar3 pj = make_scalar3(h_pos.data[j].x, h_pos.data[j].y, h_pos.data[j].z);
            Scalar3 dx = pi - pj;

            // access the type of the neighbor particle (MEM TRANSFER: 1 scalar)
            unsigned int typej = __scalar_as_int(h_pos.data[j].w);
            assert(typej < m_pdata->getNTypes());

            // access diameter and charge (if needed)
            Scalar dj = Scalar(0.0);
            Scalar qj = Scalar(0.0);
            if (evaluator::needsDiameter())
                dj = h_diameter.data[j];
            if (evaluator::needsCharge())
                qj = h_charge.data[j];

            // apply periodic boundary conditions
            dx = box.minImage(dx);

            // calculate r_ij squared (FLOPS: 5)
            Scalar rsq = dot(dx, dx);

            // get parameters for this type pair
            unsigned int typpair_idx = m_typpair_idx(typei, typej);
            param_type param = h_params.data[typpair_idx];
            Scalar rcutsq = h_rcutsq.data[typpair_idx];
            Scalar ronsq = Scalar(0.0);
            if (m_shift_mode == xplor)
                ronsq = h_ronsq.data[typpair_idx];

            // design specifies that energies are shifted if
            // 1) shift mode is set to shift
            // or 2) shift mode is explor and ron > rcut
            bool energy_shift = false;
            if (m_shift_mode == shift)
                energy_shift = true;
            else if (m_shift_mode == xplor)
                {
                if (ronsq > rcutsq)
                    energy_shift = true;
                }

            // compute the force and potential energy
            Scalar force_divr = Scalar(0.0);
            Scalar pair_eng = Scalar(0.0);
            evaluator eval(rsq, rcutsq, param);
            if (evaluator::needsDiameter())
                eval.setDiameter(di, dj);
            if (evaluator::needsCharge())
                eval.setCharge(qi, qj);

            bool evaluated = eval.evalForceAndEnergy(force_divr, pair_eng, energy_shift);

            if (evaluated)
                {
                // modify the potential for xplor shifting
                if (m_shift_mode == xplor)
                    {
                    if (rsq >= ronsq && rsq < rcutsq)
                        {
                        // Implement XPLOR smoothing (FLOPS: 16)
                        Scalar old_pair_eng = pair_eng;
                        Scalar old_force_divr = force_divr;

                        // calculate 1.0 / (xplor denominator)
                        Scalar xplor_denom_inv =
                            Scalar(1.0) / ((rcutsq - ronsq) * (rcutsq - ronsq) * (rcutsq - ronsq));

                        Scalar rsq_minus_r_cut_sq = rsq - rcutsq;
                        Scalar s = rsq_minus_r_cut_sq * rsq_minus_r_cut_sq *
                                   (rcutsq + Scalar(2.0) * rsq - Scalar(3.0) * ronsq) * xplor_denom_inv;
                        Scalar ds_dr_divr = Scalar(12.0) * (rsq - ronsq) * rsq_minus_r_cut_sq * xplor_denom_inv;

                        // make modifications to the old pair energy and force
                        pair_eng = old_pair_eng * s;
                        // note: I'm not sure why the minus sign needs to be there: my notes have a +
                        // But this is verified correct via plotting
                        force_divr = s * old_force_divr - ds_dr_divr * old_pair_eng;
                        }
                    }

                Scalar force_div2r = force_divr * Scalar(0.5);
                // add the force, potential energy and virial to the particle i
                // (FLOPS: 8)
                fi += dx*force_divr;
                pei += pair_eng * Scalar(0.5);
                if (compute_virial)
                    {
                    virialxxi += force_div2r*dx.x*dx.x;
                    virialxyi += force_div2r*dx.x*dx.y;
                    virialxzi += force_div2r*dx.x*dx.z;
                    virialyyi += force_div2r*dx.y*dx.y;
                    virialyzi += force_div2r*dx.y*dx.z;
                    virialzzi += force_div2r*dx.z*dx.z;
                    }

                // add the force to particle j if we are using the third law (MEM TRANSFER: 10 scalars / FLOPS: 8)
                // only add force to local particles
                if (third_law && j < m_pdata->getN())
                    {
                    unsigned int mem_idx = j;
                    h_force.data[mem_idx].x -= dx.x*force_divr;
                    h_force.data[mem_idx].y -= dx.y*force_divr;
                    h_force.data[mem_idx].z -= dx.z*force_divr;
                    h_force.data[mem_idx].w += pair_eng * Scalar(0.5);
                    if (compute_virial)
                        {
                        h_virial.data[0*m_virial_pitch+mem_idx] += force_div2r*dx.x*dx.x;
                        h_virial.data[1*m_virial_pitch+mem_idx] += force_div2r*dx.x*dx.y;
                        h_virial.data[2*m_virial_pitch+mem_idx] += force_div2r*dx.x*dx.z;
                        h_virial.data[3*m_virial_pitch+mem_idx] += force_div2r*dx.y*dx.y;
                        h_virial.data[4*m_virial_pitch+mem_idx] += force_div2r*dx.y*dx.z;
                        h_virial.data[5*m_virial_pitch+mem_idx] += force_div2r*dx.z*dx.z;
                        }
                    }
                }
            }

        // finally, increment the force, potential energy and virial for particle i
        unsigned int mem_idx = i;
        h_force.data[mem_idx].x += fi.x;
        h_force.data[mem_idx].y += fi.y;
        h_force.data[mem_idx].z += fi.z;
        h_force.data[mem_idx].w += pei;
        if (compute_virial)
            {
            h_virial.data[0*m_virial_pitch+mem_idx] += virialxxi;
            h_virial.data[1*m_virial_pitch+mem_idx] += virialxyi;
            h_virial.data[2*m_virial_pitch+mem_idx] += virialxzi;
            h_virial.data[3*m_virial_pitch+mem_idx] += virialyyi;
            h_virial.data[4*m_virial_pitch+mem_idx] += virialyzi;
            h_virial.data[5*m_virial_pitch+mem_idx] += virialzzi;
            }
        }

    if (m_prof) m_prof->pop();
    }

#ifdef ENABLE_MPI
/*! \param timestep Current time step
 */
template < class evaluator >
CommFlags PotentialPair< evaluator >::getRequestedCommFlags(unsigned int timestep)
    {
    CommFlags flags = CommFlags(0);

    if (evaluator::needsCharge())
        flags[comm_flag::charge] = 1;

    if (evaluator::needsDiameter())
        flags[comm_flag::diameter] = 1;

    flags |= ForceCompute::getRequestedCommFlags(timestep);

    return flags;
    }
#endif


//! function to compute the energy between two lists of particles.
//! strictly speaking tags1 and tags2 should be disjoint for the result to make any sense.
//! \param energy is the sum of the energies between all particles in tags1 and tags2, U = \sum_{i \in tags1, j \in tags2} u_{ij}.
template< class evaluator >
template< class InputIterator >
inline void PotentialPair< evaluator >::computeEnergyBetweenSets(   InputIterator first1, InputIterator last1,
                                                                    InputIterator first2, InputIterator last2,
                                                                    Scalar& energy )
    {
    // start the profile for this compute
    if (m_prof) m_prof->push(m_prof_name);

    if( first1 == last1 || first2 == last2 )
        return;

    #ifdef ENABLE_MPI
    if (m_comm)
        {
        // temporarily add tag comm flag
        CommFlags old_flags = m_comm->getFlags();
        CommFlags new_flags = old_flags;
        new_flags[comm_flag::tag] = 1;
        m_comm->setFlags(new_flags);

        // force communication
        m_comm->migrateParticles();
        m_comm->exchangeGhosts();

        // reset the old flags
        m_comm->setFlags(old_flags);
        }
    #endif

    energy = Scalar(0.0);

    ArrayHandle<Scalar4> h_pos(m_pdata->getPositions(), access_location::host, access_mode::read);
    ArrayHandle< unsigned int > h_rtags(m_pdata->getRTags(), access_location::host, access_mode::read);
    ArrayHandle<Scalar> h_diameter(m_pdata->getDiameters(), access_location::host, access_mode::read);
    ArrayHandle<Scalar> h_charge(m_pdata->getCharges(), access_location::host, access_mode::read);

    const BoxDim& box = m_pdata->getGlobalBox();
    ArrayHandle<Scalar> h_ronsq(m_ronsq, access_location::host, access_mode::read);
    ArrayHandle<Scalar> h_rcutsq(m_rcutsq, access_location::host, access_mode::read);
    ArrayHandle<param_type> h_params(m_params, access_location::host, access_mode::read);

    // for each particle in tags1
    while (first1 != last1)
        {
        unsigned int i = h_rtags.data[*first1]; first1++;
        if (i >= m_pdata->getN()) // not owned by this processor.
            continue;
        // access the particle's position and type (MEM TRANSFER: 4 scalars)
        Scalar3 pi = make_scalar3(h_pos.data[i].x, h_pos.data[i].y, h_pos.data[i].z);
        unsigned int typei = __scalar_as_int(h_pos.data[i].w);

        // sanity check
        assert(typei < m_pdata->getNTypes());

        // access diameter and charge (if needed)
        Scalar di = Scalar(0.0);
        Scalar qi = Scalar(0.0);
        if (evaluator::needsDiameter())
            di = h_diameter.data[i];
        if (evaluator::needsCharge())
            qi = h_charge.data[i];

        // loop over all particles in tags2
        for (InputIterator iter = first2; iter != last2; ++iter)
            {
            // access the index of this neighbor (MEM TRANSFER: 1 scalar)
            unsigned int j = h_rtags.data[*iter];
            if (j >= m_pdata->getN() + m_pdata->getNGhosts()) // not on this processor at all
                continue;
            // calculate dr_ji (MEM TRANSFER: 3 scalars / FLOPS: 3)
            Scalar3 pj = make_scalar3(h_pos.data[j].x, h_pos.data[j].y, h_pos.data[j].z);
            Scalar3 dx = pi - pj;

            // access the type of the neighbor particle (MEM TRANSFER: 1 scalar)
            unsigned int typej = __scalar_as_int(h_pos.data[j].w);
            assert(typej < m_pdata->getNTypes());

            // access diameter and charge (if needed)
            Scalar dj = Scalar(0.0);
            Scalar qj = Scalar(0.0);
            if (evaluator::needsDiameter())
                dj = h_diameter.data[j];
            if (evaluator::needsCharge())
                qj = h_charge.data[j];

            // apply periodic boundary conditions
            dx = box.minImage(dx);

            // calculate r_ij squared (FLOPS: 5)
            Scalar rsq = dot(dx, dx);

            // get parameters for this type pair
            unsigned int typpair_idx = m_typpair_idx(typei, typej);
            param_type param = h_params.data[typpair_idx];
            Scalar rcutsq = h_rcutsq.data[typpair_idx];
            Scalar ronsq = Scalar(0.0);
            if (m_shift_mode == xplor)
                ronsq = h_ronsq.data[typpair_idx];

            // design specifies that energies are shifted if
            // 1) shift mode is set to shift
            // or 2) shift mode is explor and ron > rcut
            bool energy_shift = false;
            if (m_shift_mode == shift)
                energy_shift = true;
            else if (m_shift_mode == xplor)
                {
                if (ronsq > rcutsq)
                    energy_shift = true;
                }

            // compute the force and potential energy
            Scalar force_divr = Scalar(0.0);
            Scalar pair_eng = Scalar(0.0);
            evaluator eval(rsq, rcutsq, param);
            if (evaluator::needsDiameter())
                eval.setDiameter(di, dj);
            if (evaluator::needsCharge())
                eval.setCharge(qi, qj);

            bool evaluated = eval.evalForceAndEnergy(force_divr, pair_eng, energy_shift);

            if (evaluated)
                {
                // modify the potential for xplor shifting
                if (m_shift_mode == xplor)
                    {
                    if (rsq >= ronsq && rsq < rcutsq)
                        {
                        // Implement XPLOR smoothing (FLOPS: 16)
                        Scalar old_pair_eng = pair_eng;
                        Scalar old_force_divr = force_divr;

                        // calculate 1.0 / (xplor denominator)
                        Scalar xplor_denom_inv =
                            Scalar(1.0) / ((rcutsq - ronsq) * (rcutsq - ronsq) * (rcutsq - ronsq));

                        Scalar rsq_minus_r_cut_sq = rsq - rcutsq;
                        Scalar s = rsq_minus_r_cut_sq * rsq_minus_r_cut_sq *
                                   (rcutsq + Scalar(2.0) * rsq - Scalar(3.0) * ronsq) * xplor_denom_inv;
                        Scalar ds_dr_divr = Scalar(12.0) * (rsq - ronsq) * rsq_minus_r_cut_sq * xplor_denom_inv;

                        // make modifications to the old pair energy and force
                        pair_eng = old_pair_eng * s;
                        // note: I'm not sure why the minus sign needs to be there: my notes have a +
                        // But this is verified correct via plotting
                        force_divr = s * old_force_divr - ds_dr_divr * old_pair_eng;
                        }
                    }
                energy += pair_eng;
                }
            }
        }
    #ifdef ENABLE_MPI
    if (this->m_pdata->getDomainDecomposition())
        {
        MPI_Allreduce(MPI_IN_PLACE, &energy, 1, MPI_HOOMD_SCALAR, MPI_SUM, m_exec_conf->getMPICommunicator());
        }
    #endif

    if (m_prof) m_prof->pop();
    }

//! Calculates the energy between two lists of particles.
template < class evaluator >
Scalar PotentialPair< evaluator >::computeEnergyBetweenSetsPythonList(  pybind11::array_t<int, pybind11::array::c_style> tags1,
                                                                        pybind11::array_t<int, pybind11::array::c_style> tags2 )
    {
    Scalar eng = 0.0;
    if (tags1.ndim() != 1)
        throw std::domain_error("error: ndim != 2");
    unsigned int* itags1 = (unsigned int*)tags1.mutable_data();

    if (tags2.ndim() != 1)
        throw std::domain_error("error: ndim != 2");
    unsigned int* itags2 = (unsigned int*)tags2.mutable_data();
    computeEnergyBetweenSets(   itags1, itags1 + tags1.size(),
                                itags2, itags2 + tags2.size(),
                                eng);
    return eng;
    }

//! Export this pair potential to python
/*! \param name Name of the class in the exported python module
    \tparam T Class type to export. \b Must be an instantiated PotentialPair class template.
*/
template < class T > void export_PotentialPair(pybind11::module& m, const std::string& name)
    {
    pybind11::class_<T, std::shared_ptr<T> > potentialpair(m, name.c_str(), pybind11::base<ForceCompute>());
    potentialpair.def(pybind11::init< std::shared_ptr<SystemDefinition>, std::shared_ptr<NeighborList>, const std::string& >())
        .def("setParams", &T::setParams)
        .def("setRcut", &T::setRcut)
        .def("setRon", &T::setRon)
        .def("setShiftMode", &T::setShiftMode)
        .def("computeEnergyBetweenSets", &T::computeEnergyBetweenSetsPythonList)
    ;

    pybind11::enum_<typename T::energyShiftMode>(potentialpair,"energyShiftMode")
        .value("no_shift", T::energyShiftMode::no_shift)
        .value("shift", T::energyShiftMode::shift)
        .value("xplor", T::energyShiftMode::xplor)
        .export_values()
    ;
    }


#endif // __POTENTIAL_PAIR_H__<|MERGE_RESOLUTION|>--- conflicted
+++ resolved
@@ -71,13 +71,8 @@
     <b>Implementation details</b>
 
     rcutsq, ronsq, and the params are stored per particle type pair. It wastes a little bit of space, but benchmarks
-<<<<<<< HEAD
     show that storing the symmetric type pairs and indexing with Index2D is faster than not storing redundant pairs
-    and indexing with Index2DUpperTriangular. All of these values are stored in GPUArray
-=======
-    show that storing the symmetric type pairs and indexing with Index2D is faster than not storing redudant pairs
     and indexing with Index2DUpperTriangular. All of these values are stored in GlobalArray
->>>>>>> 024cf4b4
     for easy access on the GPU by a derived class. The type of the parameters is defined by \a param_type in the
     potential evaluator class passed in. See the appropriate documentation for the evaluator for the definition of each
     element of the parameters.
@@ -146,15 +141,9 @@
         std::shared_ptr<NeighborList> m_nlist;    //!< The neighborlist to use for the computation
         energyShiftMode m_shift_mode;               //!< Store the mode with which to handle the energy shift at r_cut
         Index2D m_typpair_idx;                      //!< Helper class for indexing per type pair arrays
-<<<<<<< HEAD
-        GPUArray<Scalar> m_rcutsq;                  //!< Cutoff radius squared per type pair
-        GPUArray<Scalar> m_ronsq;                   //!< ron squared per type pair
-        GPUArray<param_type> m_params;              //!< Pair parameters per type pair
-=======
-        GlobalArray<Scalar> m_rcutsq;                  //!< Cuttoff radius squared per type pair
+        GlobalArray<Scalar> m_rcutsq;                  //!< Cutoff radius squared per type pair
         GlobalArray<Scalar> m_ronsq;                   //!< ron squared per type pair
         GlobalArray<param_type> m_params;              //!< Pair parameters per type pair
->>>>>>> 024cf4b4
         std::string m_prof_name;                    //!< Cached profiler name
         std::string m_log_name;                     //!< Cached log name
 
