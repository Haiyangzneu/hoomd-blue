// Copyright (c) 2009-2019 The Regents of the University of Michigan
// This file is part of the HOOMD-blue project, released under the BSD 3-Clause License.


// Maintainer: mphoward

/*! \file NeighborListGPUTree.cc
    \brief Defines NeighborListGPUTree
*/

#include "NeighborListGPUTree.h"
#include "NeighborListGPUTree.cuh"

namespace py = pybind11;

#ifdef ENABLE_MPI
#include "hoomd/Communicator.h"
#endif

/*!
 * \param sysdef System definition.
 * \param r_cut The default cutoff.
 * \param r_buff The buffer radius.
 */
NeighborListGPUTree::NeighborListGPUTree(std::shared_ptr<SystemDefinition> sysdef,
                                       Scalar r_cut,
                                       Scalar r_buff)
    : NeighborListGPU(sysdef, r_cut, r_buff), m_type_bits(1), m_lbvh_errors(m_exec_conf),
      m_n_images(0),
      m_type_changed(true), m_box_changed(true), m_max_num_changed(true), m_max_types(0)
    {
    m_exec_conf->msg->notice(5) << "Constructing NeighborListGPUTree" << std::endl;
    m_pdata->getNumTypesChangeSignal().connect<NeighborListGPUTree, &NeighborListGPUTree::slotNumTypesChanged>(this);
    m_pdata->getBoxChangeSignal().connect<NeighborListGPUTree, &NeighborListGPUTree::slotBoxChanged>(this);
    m_pdata->getMaxParticleNumberChangeSignal().connect<NeighborListGPUTree, &NeighborListGPUTree::slotMaxNumChanged>(this);

    hipDeviceProp_t dev_prop = m_exec_conf->dev_prop;
    unsigned int warp_size = dev_prop.warpSize;
    unsigned int max_threads = dev_prop.maxThreadsPerBlock;
    m_mark_tuner.reset(new Autotuner(warp_size, max_threads, warp_size, 5, 100000, "nlist_tree_mark", m_exec_conf));
    m_count_tuner.reset(new Autotuner(warp_size, max_threads, warp_size, 5, 100000, "nlist_tree_count", m_exec_conf));
    m_copy_tuner.reset(new Autotuner(warp_size, max_threads, warp_size, 5, 100000, "nlist_tree_copy", m_exec_conf));
    }

/*!
 * Any existing CUDA streams are destroyed with the object.
 */
NeighborListGPUTree::~NeighborListGPUTree()
    {
    m_exec_conf->msg->notice(5) << "Destroying NeighborListGPUTree" << std::endl;
    m_pdata->getNumTypesChangeSignal().disconnect<NeighborListGPUTree, &NeighborListGPUTree::slotNumTypesChanged>(this);
    m_pdata->getBoxChangeSignal().disconnect<NeighborListGPUTree, &NeighborListGPUTree::slotBoxChanged>(this);
    m_pdata->getMaxParticleNumberChangeSignal().disconnect<NeighborListGPUTree, &NeighborListGPUTree::slotMaxNumChanged>(this);

    // destroy all of the created streams
    for (auto stream=m_streams.begin(); stream != m_streams.end(); ++stream)
        {
        hipStreamDestroy(*stream);
        }
    }

/*!
 * \param timestep Current timestep
 *
 * First, memory is reallocated based on the number of particles and types.
 * The traversal images are also updated if the box has changed. One LBVH is then
 * built for each particle type using buildTree(), and these LBVHs are traversed in
 * traverseTree().
 */
void NeighborListGPUTree::buildNlist(unsigned int timestep)
    {
    if (!m_pdata->getN()) return;

    // allocate memory that depends on the local number of particles
    if (m_max_num_changed)
        {
        GPUArray<unsigned int> types(m_pdata->getMaxN(), m_exec_conf);
        m_types.swap(types);

        GPUArray<unsigned int> sorted_types(m_pdata->getMaxN(), m_exec_conf);
        m_sorted_types.swap(sorted_types);

        GPUArray<unsigned int> indexes(m_pdata->getMaxN(), m_exec_conf);
        m_indexes.swap(indexes);

        GPUArray<unsigned int> sorted_indexes(m_pdata->getMaxN(), m_exec_conf);
        m_sorted_indexes.swap(sorted_indexes);

        GPUArray<unsigned int> traverse_order(m_pdata->getMaxN(), m_exec_conf);
        m_traverse_order.swap(traverse_order);

        // all done with the particle data reallocation
        m_max_num_changed = false;
        }

    // allocate memory that depends on type
    if (m_type_changed)
        {
        if (m_pdata->getNTypes() > m_max_types)
            {
            GPUArray<unsigned int> type_first(m_pdata->getNTypes(), m_exec_conf);
            m_type_first.swap(type_first);

            GPUArray<unsigned int> type_last(m_pdata->getNTypes(), m_exec_conf);
            m_type_last.swap(type_last);

            m_lbvhs.resize(m_pdata->getNTypes());
            m_traversers.resize(m_pdata->getNTypes());
            m_streams.resize(m_pdata->getNTypes());
            for (unsigned int i=m_max_types; i < m_pdata->getNTypes(); ++i)
                {
<<<<<<< HEAD
                m_lbvhs[i].reset(new LBVHWrapper());
                m_traversers[i].reset(new LBVHTraverserWrapper());
                cudaStreamCreate(&m_streams[i]);
=======
                m_lbvhs[i].reset(new neighbor::LBVH(m_exec_conf));
                m_traversers[i].reset(new neighbor::LBVHTraverser(m_exec_conf));
                hipStreamCreate(&m_streams[i]);
>>>>>>> 286437fe
                }

            m_max_types = m_pdata->getNTypes();
            }

        /*
         * Compute the number of bits to sort, which is the number of bits needed to represent the largest type
         * index, plus 1 to account for the ghost sentinel. So, it is the number of bits to represent the number of types.
         */
        m_type_bits = 0;
        // count bit shifts to zero, then round up to get the right counts
        unsigned int tmp = m_pdata->getNTypes()+1;
        while (tmp >>= 1)
            {
            ++m_type_bits;
            }
        ++m_type_bits;

        // all done with the type reallocation
        m_type_changed = false;
        }

    // update properties that depend on the box
    if (m_box_changed)
        {
        updateImageVectors();
        m_box_changed = false;
        }

    // ensure build tuner is set
    if (!m_build_tuner)
        {
        m_build_tuner.reset(new Autotuner(m_lbvhs[0]->getTunableParameters(), 5, 100000, "nlist_tree_build", m_exec_conf));
        // pilfer enabled & period from the mark tuner
        m_build_tuner->setEnabled(m_mark_tuner->getEnabled());
        m_build_tuner->setPeriod(m_mark_tuner->getPeriod());
        }

    // ensure traverser tuner is set
    if (!m_traverse_tuner)
        {
        m_traverse_tuner.reset(new Autotuner(m_traversers[0]->getTunableParameters(), 5, 100000, "nlist_tree_traverse", m_exec_conf));
        // pilfer enabled & period from the mark tuner
        m_traverse_tuner->setEnabled(m_mark_tuner->getEnabled());
        m_traverse_tuner->setPeriod(m_mark_tuner->getPeriod());
        }

    // build the tree
    if (m_prof) m_prof->push(m_exec_conf, "build");
    buildTree();
    if (m_prof) m_prof->pop(m_exec_conf);

    // walk with the tree
    if (m_prof) m_prof->push(m_exec_conf, "traverse");
    traverseTree();
    if (m_prof) m_prof->pop(m_exec_conf);
    }

/*!
 * Builds the LBVHs by first sorting the particles by type (to make one LBVH per type).
 * This method also puts the particles into the right order for traversal, and it prepares
 * each LBVH traverser so that subsequent calls to traverse can safely use the cached version
 * of the traverser internal data.
 *
 * The builds and the traverser setup are done in CUDA streams. I believe that the build has
 * a blocking call for a single CPU thread because of a stream synchronize due to CUB's use of the
 * double buffer. (It must report which buffer holds the sorted data.) However, benchmarks showed that
 * using the CUB API that should be non-blocking had significantly worse performance.
 *
 * I also note that the use of autotuners in neighbor should break concurrency, since these CUDA timing
 * events are placed in the default stream. This might be reconsidered in future if HOOMD makes more use
 * of CUDA streams anywhere.
 */
void NeighborListGPUTree::buildTree()
    {
    // set the data by type
        {
        // also, check particles to filter out ghosts that lie outside the current box
        const BoxDim& box = m_pdata->getBox();
        Scalar ghost_layer_width(0.0);
        #ifdef ENABLE_MPI
        if (m_comm) ghost_layer_width = m_comm->getGhostLayerMaxWidth();
        #endif
        Scalar3 ghost_width = make_scalar3(0.0, 0.0, 0.0);
        if (!box.getPeriodic().x) ghost_width.x = ghost_layer_width;
        if (!box.getPeriodic().y) ghost_width.y = ghost_layer_width;
        if (!box.getPeriodic().z && m_sysdef->getNDimensions() == 3) ghost_width.z = ghost_layer_width;
            {
            ArrayHandle<unsigned int> d_types(m_types, access_location::device, access_mode::overwrite);
            ArrayHandle<unsigned int> d_indexes(m_indexes, access_location::device, access_mode::overwrite);
            m_lbvh_errors.resetFlags(0);
            ArrayHandle<Scalar4> d_last_pos(m_last_pos, access_location::device, access_mode::overwrite);
            ArrayHandle<Scalar4> d_pos(m_pdata->getPositions(), access_location::device, access_mode::read);

            m_mark_tuner->begin();
            gpu_nlist_mark_types(d_types.data,
                                 d_indexes.data,
                                 m_lbvh_errors.getDeviceFlags(),
                                 d_last_pos.data,
                                 d_pos.data,
                                 m_pdata->getN(),
                                 m_pdata->getNGhosts(),
                                 box,
                                 ghost_width,
                                 m_mark_tuner->getParam());
            if (m_exec_conf->isCUDAErrorCheckingEnabled()) CHECK_CUDA_ERROR();
            m_mark_tuner->end();
            }

        // error check that no local particles are out of bounds
        const unsigned int lbvh_errors = m_lbvh_errors.readFlags();
        if (lbvh_errors)
            {
            ArrayHandle<Scalar4> h_pos(m_pdata->getPositions(), access_location::host, access_mode::read);
            ArrayHandle<unsigned int> h_tag(m_pdata->getTags(), access_location::host, access_mode::read);

            const unsigned int error_idx = lbvh_errors-1;
            const Scalar4 error_pos = h_pos.data[error_idx];
            const unsigned int error_tag = h_tag.data[error_idx];

            m_exec_conf->msg->error() << "nlist.tree(): Particle " << error_tag << " is out of bounds "
                                      << "(" << error_pos.x << ", " << error_pos.y << ", " << error_pos.z << ")" << std::endl;
            throw std::runtime_error("Error updating neighborlist");
            }
        }

    // sort the particles by type, pushing out-of-bounds ghosts to the ends
    if (m_pdata->getNTypes() > 1 || m_pdata->getNGhosts() > 0)
        {
        uchar2 swap;
            {
            ArrayHandle<unsigned int> d_types(m_types, access_location::device, access_mode::readwrite);
            ArrayHandle<unsigned int> d_sorted_types(m_sorted_types, access_location::device, access_mode::overwrite);
            ArrayHandle<unsigned int> d_indexes(m_indexes, access_location::device, access_mode::readwrite);
            ArrayHandle<unsigned int> d_sorted_indexes(m_sorted_indexes, access_location::device, access_mode::overwrite);

            void *d_tmp = NULL;
            size_t tmp_bytes = 0;
            gpu_nlist_sort_types(d_tmp,
                                 tmp_bytes,
                                 d_types.data,
                                 d_sorted_types.data,
                                 d_indexes.data,
                                 d_sorted_indexes.data,
                                 m_pdata->getN() + m_pdata->getNGhosts(),
                                 m_type_bits);

            // make requested temporary allocation (1 char = 1B)
            size_t alloc_size = (tmp_bytes > 0) ? tmp_bytes : 4;
            ScopedAllocation<unsigned char> d_alloc(m_exec_conf->getCachedAllocator(), alloc_size);
            d_tmp = (void *)d_alloc();

            // perform the sort
            swap = gpu_nlist_sort_types(d_tmp,
                                        tmp_bytes,
                                        d_types.data,
                                        d_sorted_types.data,
                                        d_indexes.data,
                                        d_sorted_indexes.data,
                                        m_pdata->getN() + m_pdata->getNGhosts(),
                                        m_type_bits);
            }
        if (swap.x) m_sorted_types.swap(m_types);
        if (swap.y) m_sorted_indexes.swap(m_indexes);
        }
    else
        {
        m_sorted_types.swap(m_types);
        m_sorted_indexes.swap(m_indexes);
        }

    // count the number of each type
        {
        ArrayHandle<unsigned int> d_type_first(m_type_first, access_location::device, access_mode::overwrite);
        ArrayHandle<unsigned int> d_type_last(m_type_last, access_location::device, access_mode::overwrite);
        ArrayHandle<unsigned int> d_sorted_types(m_sorted_types, access_location::device, access_mode::read);

        m_count_tuner->begin();
        gpu_nlist_count_types(d_type_first.data,
                              d_type_last.data,
                              d_sorted_types.data,
                              m_pdata->getNTypes(),
                              m_pdata->getN()+m_pdata->getNGhosts(),
                              m_count_tuner->getParam());
        if (m_exec_conf->isCUDAErrorCheckingEnabled()) CHECK_CUDA_ERROR();
        m_count_tuner->end();
        }

    // build a lbvh for each type
        {
        ArrayHandle<unsigned int> h_type_first(m_type_first, access_location::host, access_mode::read);
        ArrayHandle<unsigned int> h_type_last(m_type_last, access_location::host, access_mode::read);

        ArrayHandle<Scalar4> d_pos(m_pdata->getPositions(), access_location::device, access_mode::read);
        ArrayHandle<unsigned int> d_sorted_indexes(m_sorted_indexes, access_location::device, access_mode::read);

        const BoxDim lbvh_box = getLBVHBox();

<<<<<<< HEAD
        // first, setup memory (these do not actually execute in a stream)
        for (unsigned int i=0; i < m_pdata->getNTypes(); ++i)
            {
            const unsigned int first = h_type_first.data[i];
            const unsigned int last = h_type_last.data[i];
            if (first != NeighborListTypeSentinel)
                {
                m_lbvhs[i]->setup(d_pos.data,
                                  d_sorted_indexes.data + first,
                                  last-first,
                                  m_streams[i]);
                }
            else
                {
                // effectively destroy the lbvh
                m_lbvhs[i]->setup(d_pos.data, NULL, 0, m_streams[i]);
                }
            }

        // then, launch all of the builds in their own streams
        cudaDeviceSynchronize();
        m_build_tuner->begin();
        const unsigned int block_size = m_build_tuner->getParam();
=======
        hipDeviceSynchronize();
>>>>>>> 286437fe
        for (unsigned int i=0; i < m_pdata->getNTypes(); ++i)
            {
            const unsigned int first = h_type_first.data[i];
            const unsigned int last = h_type_last.data[i];

            if (first != NeighborListTypeSentinel)
                {
                m_lbvhs[i]->build(d_pos.data,
                                  d_sorted_indexes.data + first,
                                  last-first,
                                  lbvh_box.getLo(),
                                  lbvh_box.getHi(),
                                  m_streams[i],
                                  block_size);
                }
            else
                {
                // effectively destroy the lbvh
                m_lbvhs[i]->build(d_pos.data, NULL, 0, lbvh_box.getLo(), lbvh_box.getHi(), m_streams[i], block_size);
                }
            }
        m_build_tuner->end();
        // wait for all builds to finish
        hipDeviceSynchronize();
        }

    // put particles in primitive order for traversal and compress the lbvhs so that the data is ready for traversal
        {
        ArrayHandle<unsigned int> h_type_first(m_type_first, access_location::host, access_mode::read);
        ArrayHandle<unsigned int> d_traverse_order(m_traverse_order, access_location::device, access_mode::overwrite);
        ArrayHandle<unsigned int> d_sorted_indexes(m_sorted_indexes, access_location::device, access_mode::read);

        for (unsigned int i=0; i < m_pdata->getNTypes(); ++i)
            {
            const unsigned int Ni = m_lbvhs[i]->getN();
            if (Ni > 0)
                {
                const unsigned int first = h_type_first.data[i];
                auto d_primitives = m_lbvhs[i]->getPrimitives();
                m_copy_tuner->begin();
                gpu_nlist_copy_primitives(d_traverse_order.data + first,
                                          d_sorted_indexes.data + first,
                                          d_primitives,
                                          Ni,
                                          m_copy_tuner->getParam());
                if (m_exec_conf->isCUDAErrorCheckingEnabled()) CHECK_CUDA_ERROR();
                m_copy_tuner->end();
                }
            }

        // loops are not fused to avoid streams or syncing in kernel loop above, but could be done if necessary
        hipDeviceSynchronize();
        for (unsigned int i=0; i < m_pdata->getNTypes(); ++i)
            {
            if (m_lbvhs[i]->getN() == 0) continue;
            m_traversers[i]->setup(d_sorted_indexes.data + h_type_first.data[i], *(*m_lbvhs[i]).get(), m_streams[i]);
            }
        hipDeviceSynchronize();
        }
    }

/*!
 * Traversal is performed for each particle type against all LBVHs. This is done using one CUDA stream for
 * each particle type, and traversal of each LBVH is loaded into the stream so that there are no race conditions.
 * The traversal should have good concurrency, as there are no blocking calls on the host. For efficiency,
 * body filtering and diameter shifting are templated out, and the correct template is selected at dispatch.
 *
 * As for the build, I note that the use of autotuners in neighbor should break concurrency, since these CUDA
 * timing events are placed in the default stream. This might be reconsidered in future if HOOMD makes more
 * use of CUDA streams anywhere.
 */
void NeighborListGPUTree::traverseTree()
    {
    ArrayHandle<unsigned int> d_nlist(m_nlist, access_location::device, access_mode::overwrite);
    ArrayHandle<unsigned int> d_n_neigh(m_n_neigh, access_location::device, access_mode::overwrite);
    ArrayHandle<unsigned int> d_conditions(m_conditions, access_location::device, access_mode::readwrite);
    ArrayHandle<unsigned int> d_head_list(m_head_list, access_location::device, access_mode::read);

    ArrayHandle<unsigned int> h_type_first(m_type_first, access_location::host, access_mode::read);
    ArrayHandle<unsigned int> h_type_last(m_type_last, access_location::host, access_mode::read);

    ArrayHandle<unsigned int> d_sorted_indexes(m_sorted_indexes, access_location::device, access_mode::read);

    ArrayHandle<Scalar4> d_pos(m_pdata->getPositions(), access_location::device, access_mode::read);
    ArrayHandle<unsigned int> d_body(m_pdata->getBodies(), access_location::device, access_mode::read);
    ArrayHandle<Scalar> d_diam(m_pdata->getDiameters(), access_location::device, access_mode::read);
    ArrayHandle<unsigned int> d_traverse_order(m_traverse_order, access_location::device, access_mode::read);
    ArrayHandle<Scalar3> d_image_list(m_image_list, access_location::device, access_mode::read);

    ArrayHandle<Scalar> h_r_cut(m_r_cut, access_location::host, access_mode::read);
    ArrayHandle<unsigned int> h_Nmax(m_Nmax, access_location::host, access_mode::read);

    // clear the neighbor counts
    hipMemset(d_n_neigh.data, 0, sizeof(unsigned int)*m_pdata->getN());

    const BoxDim& box = m_pdata->getBox();

    // traverse all pairs in (now-transposed) streams
<<<<<<< HEAD
    cudaDeviceSynchronize();
    m_traverse_tuner->begin();
    const unsigned int block_size = m_traverse_tuner->getParam();
=======
    hipDeviceSynchronize();
>>>>>>> 286437fe
    for (unsigned int i=0; i < m_pdata->getNTypes(); ++i)
        {
        // skip this type if there are no particles
        const unsigned int first = h_type_first.data[i];
        if (first == NeighborListTypeSentinel)
            continue;
        const unsigned int Ni = h_type_last.data[i] - first;

        // traverse it against all trees, using the same stream for type i to avoid race conditions on writing
        for (unsigned int j=0; j < m_pdata->getNTypes(); ++j)
            {
            // skip this lbvh if there are no particles in it
            if (m_lbvhs[j]->getN() == 0)
                continue;

            // search radii for this type pair
            Scalar rcut = h_r_cut.data[m_typpair_idx(i,j)];
            Scalar rlist;
            if (rcut > Scalar(0))
                {
                rcut += m_r_buff;
                rlist = rcut;
                if (m_diameter_shift)
                    rlist += m_d_max - Scalar(1.0);
                }
            else
                {
                // skip interaction completely if turned off
                continue;
                }

            // pack args to the traverser
            LBVHTraverserWrapper::TraverserArgs args;

            // the transform operator is for the particles in this LBVH (j)
            args.map = d_sorted_indexes.data + h_type_first.data[j];

            // particles
            args.positions = d_pos.data;
            args.bodies = (m_filter_body) ? d_body.data : NULL;
            args.diams = (m_diameter_shift) ? d_diam.data : NULL;
            args.order = d_traverse_order.data + first;
            args.N = Ni;
            args.Nown = m_pdata->getN();
            args.rcut = rcut;
            args.rlist = rlist;
            args.box = box;

            // neighbor list write op for this type
            args.neigh_list = d_nlist.data;
            args.nneigh = d_n_neigh.data;
            args.new_max_neigh = d_conditions.data + i;
            args.first_neigh = d_head_list.data;
            args.max_neigh = h_Nmax.data[i];

            m_traversers[j]->traverse(args, *(*m_lbvhs[j]).get(), d_image_list.data, m_image_list.getNumElements(), m_streams[i], block_size);
            }
        }
    m_traverse_tuner->end();
    // wait for all traversals to finish
    hipDeviceSynchronize();
    }

/*!
 * (Re-)computes the translation vectors for traversing the BVH tree. At most, there are 27 translation vectors
 * when the simulation box is 3D periodic (self-image included). In 2D, there are at most 9 translation vectors.
 * In MPI runs, a ghost layer of particles is added from adjacent ranks, so there is no need to perform any translations
 * in this direction. The translation vectors are determined by linear combination of the lattice vectors, and must be
 * recomputed any time that the box resizes.
 */
void NeighborListGPUTree::updateImageVectors()
    {
    const BoxDim& box = m_pdata->getBox();
    uchar3 periodic = box.getPeriodic();
    unsigned char sys3d = (m_sysdef->getNDimensions() == 3);

    // now compute the image vectors
    // each dimension increases by one power of 3
    unsigned int n_dim_periodic = (periodic.x + periodic.y + sys3d*periodic.z);
    m_n_images = 1;
    for (unsigned int dim = 0; dim < n_dim_periodic; ++dim)
        {
        m_n_images *= 3;
        }

    // reallocate memory if necessary
    if (m_n_images > m_image_list.getNumElements())
        {
        GlobalVector<Scalar3> image_list(m_n_images, m_exec_conf);
        m_image_list.swap(image_list);
        }

    ArrayHandle<Scalar3> h_image_list(m_image_list, access_location::host, access_mode::overwrite);
    Scalar3 latt_a = box.getLatticeVector(0);
    Scalar3 latt_b = box.getLatticeVector(1);
    Scalar3 latt_c = box.getLatticeVector(2);

    // iterate over all other combinations of images, skipping those that are
    h_image_list.data[0] = make_scalar3(0,0,0);
    unsigned int n_images = 1;
    for (int i=-1; i <= 1 && n_images < m_n_images; ++i)
        {
        for (int j=-1; j <= 1 && n_images < m_n_images; ++j)
            {
            for (int k=-1; k <= 1 && n_images < m_n_images; ++k)
                {
                if (!(i == 0 && j == 0 && k == 0))
                    {
                    // skip any periodic images if we don't have periodicity
                    if (i != 0 && !periodic.x) continue;
                    if (j != 0 && !periodic.y) continue;
                    if (k != 0 && (!sys3d || !periodic.z)) continue;

                    h_image_list.data[n_images] = Scalar(i) * latt_a + Scalar(j) * latt_b + Scalar(k) * latt_c;
                    ++n_images;
                    }
                }
            }
        }
    }

void export_NeighborListGPUTree(py::module& m)
    {
    py::class_<NeighborListGPUTree, NeighborListGPU, std::shared_ptr<NeighborListGPUTree> >(m, "NeighborListGPUTree")
    .def(py::init< std::shared_ptr<SystemDefinition>, Scalar, Scalar >());
    }<|MERGE_RESOLUTION|>--- conflicted
+++ resolved
@@ -109,15 +109,9 @@
             m_streams.resize(m_pdata->getNTypes());
             for (unsigned int i=m_max_types; i < m_pdata->getNTypes(); ++i)
                 {
-<<<<<<< HEAD
                 m_lbvhs[i].reset(new LBVHWrapper());
                 m_traversers[i].reset(new LBVHTraverserWrapper());
-                cudaStreamCreate(&m_streams[i]);
-=======
-                m_lbvhs[i].reset(new neighbor::LBVH(m_exec_conf));
-                m_traversers[i].reset(new neighbor::LBVHTraverser(m_exec_conf));
                 hipStreamCreate(&m_streams[i]);
->>>>>>> 286437fe
                 }
 
             m_max_types = m_pdata->getNTypes();
@@ -316,7 +310,6 @@
 
         const BoxDim lbvh_box = getLBVHBox();
 
-<<<<<<< HEAD
         // first, setup memory (these do not actually execute in a stream)
         for (unsigned int i=0; i < m_pdata->getNTypes(); ++i)
             {
@@ -337,12 +330,10 @@
             }
 
         // then, launch all of the builds in their own streams
-        cudaDeviceSynchronize();
+        hipDeviceSynchronize();
         m_build_tuner->begin();
         const unsigned int block_size = m_build_tuner->getParam();
-=======
-        hipDeviceSynchronize();
->>>>>>> 286437fe
+
         for (unsigned int i=0; i < m_pdata->getNTypes(); ++i)
             {
             const unsigned int first = h_type_first.data[i];
@@ -441,13 +432,9 @@
     const BoxDim& box = m_pdata->getBox();
 
     // traverse all pairs in (now-transposed) streams
-<<<<<<< HEAD
-    cudaDeviceSynchronize();
+    hipDeviceSynchronize();
     m_traverse_tuner->begin();
     const unsigned int block_size = m_traverse_tuner->getParam();
-=======
-    hipDeviceSynchronize();
->>>>>>> 286437fe
     for (unsigned int i=0; i < m_pdata->getNTypes(); ++i)
         {
         // skip this type if there are no particles
