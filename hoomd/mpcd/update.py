--- conflicted
+++ resolved
@@ -65,9 +65,6 @@
             cpp_class = _mpcd.SorterGPU
         self._cpp = cpp_class(system.data, hoomd.context.current.system.getCurrentTimeStep(), period)
 
-<<<<<<< HEAD
-        self.period = 50
-=======
         self.metadata_fields = ['period','enabled']
         self.period = period
         self.enabled = True
@@ -75,7 +72,6 @@
     def disable(self):
         hoomd.util.print_status_line()
         self.enabled = False
->>>>>>> d45a04d6
 
     def enable(self):
         hoomd.util.print_status_line()
