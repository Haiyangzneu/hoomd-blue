# -- start license --
# Highly Optimized Object-oriented Many-particle Dynamics -- Blue Edition
# (HOOMD-blue) Open Source Software License Copyright 2008-2011 Ames Laboratory
# Iowa State University and The Regents of the University of Michigan All rights
# reserved.

# HOOMD-blue may contain modifications ("Contributions") provided, and to which
# copyright is held, by various Contributors who have granted The Regents of the
# University of Michigan the right to modify and/or distribute such Contributions.

# You may redistribute, use, and create derivate works of HOOMD-blue, in source
# and binary forms, provided you abide by the following conditions:

# * Redistributions of source code must retain the above copyright notice, this
# list of conditions, and the following disclaimer both in the code and
# prominently in any materials provided with the distribution.

# * Redistributions in binary form must reproduce the above copyright notice, this
# list of conditions, and the following disclaimer in the documentation and/or
# other materials provided with the distribution.

# * All publications and presentations based on HOOMD-blue, including any reports
# or published results obtained, in whole or in part, with HOOMD-blue, will
# acknowledge its use according to the terms posted at the time of submission on:
# http://codeblue.umich.edu/hoomd-blue/citations.html

# * Any electronic documents citing HOOMD-Blue will link to the HOOMD-Blue website:
# http://codeblue.umich.edu/hoomd-blue/

# * Apart from the above required attributions, neither the name of the copyright
# holder nor the names of HOOMD-blue's contributors may be used to endorse or
# promote products derived from this software without specific prior written
# permission.

# Disclaimer

# THIS SOFTWARE IS PROVIDED BY THE COPYRIGHT HOLDER AND CONTRIBUTORS ``AS IS'' AND
# ANY EXPRESS OR IMPLIED WARRANTIES, INCLUDING, BUT NOT LIMITED TO, THE IMPLIED
# WARRANTIES OF MERCHANTABILITY, FITNESS FOR A PARTICULAR PURPOSE, AND/OR ANY
# WARRANTIES THAT THIS SOFTWARE IS FREE OF INFRINGEMENT ARE DISCLAIMED.

# IN NO EVENT SHALL THE COPYRIGHT HOLDER OR CONTRIBUTORS BE LIABLE FOR ANY DIRECT,
# INDIRECT, INCIDENTAL, SPECIAL, EXEMPLARY, OR CONSEQUENTIAL DAMAGES (INCLUDING,
# BUT NOT LIMITED TO, PROCUREMENT OF SUBSTITUTE GOODS OR SERVICES; LOSS OF USE,
# DATA, OR PROFITS; OR BUSINESS INTERRUPTION) HOWEVER CAUSED AND ON ANY THEORY OF
# LIABILITY, WHETHER IN CONTRACT, STRICT LIABILITY, OR TORT (INCLUDING NEGLIGENCE
# OR OTHERWISE) ARISING IN ANY WAY OUT OF THE USE OF THIS SOFTWARE, EVEN IF
# ADVISED OF THE POSSIBILITY OF SUCH DAMAGE.
# -- end license --

# Maintainer: joaander

## \package hoomd_script.globals
# \brief Global variables
#
# To present a simple procedural user interface, hoomd_script
# needs to track many variables globally. These are stored here.
# 
# User scripts are not intended to access these variables. However,
# there may be some special cases where it is needed. Any variable
# defined here can be accessed in a user script by prepending
# "globals." to the variable name. For example, to access the 
# global SystemDefinition, a user script can access \c globals.system_definition .

## Global variable that holds the execution configuration for reference by the python API
exec_conf = None;

## Global variable that holds the SystemDefinition shared by all parts of hoomd_script
system_definition = None;

## Global variable that holds the System shared by all parts of hoomd_script
system = None;

## Global variable that tracks the all of the force computes specified in the script so far
forces = [];

## Global variable that tracks the all of the constraint force computes specified in the script so far
constraint_forces = [];

## Global variable that tracks all the integration methods that have been specified in the script so far
integration_methods = [];

## Global variable tracking the last _integrator set
integrator = None;

## Global variable tracking the system's neighborlist
neighbor_list = None;

## Global variable tracking all the loggers that have been created
loggers = [];

## Global variable tracking all the compute thermos that have been created
thermos = [];

## Cached all group
group_all = None;

<<<<<<< HEAD
## Global variable for storing the communicator
communicator = None;

## Global variable for storing the MPI domain decomposition class
mpi_partition = None;
=======
## Global options
options = None;
>>>>>>> 647da6f3

## \internal
# \brief Clears all global variables to default values
# \details called by hoomd_script.reset()
def clear():
    global system_definition, system, forces, constraint_forces, external_forces, integration_methods, integrator, neighbor_list, loggers, thermos;
    global group_all, exec_conf;
    
    exec_conf = None;
    system_definition = None;
    system = None;
    forces = [];
    constraint_forces = [];
    external_forces = [];
    integration_methods = [];
    integrator = None;
    neighbor_list = None;
    loggers = [];
    thermos = [];
    group_all = None;
    
    import __main__;
    __main__.sorter = None;
    __main__.nlist = None;
<|MERGE_RESOLUTION|>--- conflicted
+++ resolved
@@ -95,16 +95,14 @@
 ## Cached all group
 group_all = None;
 
-<<<<<<< HEAD
 ## Global variable for storing the communicator
 communicator = None;
 
 ## Global variable for storing the MPI domain decomposition class
 mpi_partition = None;
-=======
+
 ## Global options
 options = None;
->>>>>>> 647da6f3
 
 ## \internal
 # \brief Clears all global variables to default values
