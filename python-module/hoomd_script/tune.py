# -*- coding: iso-8859-1 -*-
#Highly Optimized Object-oriented Many-particle Dynamics -- Blue Edition
#(HOOMD-blue) Open Source Software License Copyright 2008, 2009 Ames Laboratory
#Iowa State University and The Regents of the University of Michigan All rights
#reserved.

#HOOMD-blue may contain modifications ("Contributions") provided, and to which
#copyright is held, by various Contributors who have granted The Regents of the
#University of Michigan the right to modify and/or distribute such Contributions.

#Redistribution and use of HOOMD-blue, in source and binary forms, with or
#without modification, are permitted, provided that the following conditions are
#met:

#* Redistributions of source code must retain the above copyright notice, this
#list of conditions, and the following disclaimer.

#* Redistributions in binary form must reproduce the above copyright notice, this
#list of conditions, and the following disclaimer in the documentation and/or
#other materials provided with the distribution.

#* Neither the name of the copyright holder nor the names of HOOMD-blue's
#contributors may be used to endorse or promote products derived from this
#software without specific prior written permission.

#Disclaimer

#THIS SOFTWARE IS PROVIDED BY THE COPYRIGHT HOLDER AND CONTRIBUTORS ``AS IS''
#AND ANY EXPRESS OR IMPLIED WARRANTIES, INCLUDING, BUT NOT LIMITED TO, THE
#IMPLIED WARRANTIES OF MERCHANTABILITY, FITNESS FOR A PARTICULAR PURPOSE, AND/OR
#ANY WARRANTIES THAT THIS SOFTWARE IS FREE OF INFRINGEMENT ARE DISCLAIMED.

#IN NO EVENT SHALL THE COPYRIGHT HOLDER OR CONTRIBUTORS BE LIABLE FOR ANY DIRECT,
#INDIRECT, INCIDENTAL, SPECIAL, EXEMPLARY, OR CONSEQUENTIAL DAMAGES (INCLUDING,
#BUT NOT LIMITED TO, PROCUREMENT OF SUBSTITUTE GOODS OR SERVICES; LOSS OF USE,
#DATA, OR PROFITS; OR BUSINESS INTERRUPTION) HOWEVER CAUSED AND ON ANY THEORY OF
#LIABILITY, WHETHER IN CONTRACT, STRICT LIABILITY, OR TORT (INCLUDING NEGLIGENCE
#OR OTHERWISE) ARISING IN ANY WAY OUT OF THE USE OF THIS SOFTWARE, EVEN IF
#ADVISED OF THE POSSIBILITY OF SUCH DAMAGE.
# $Id$
# $URL$
# Maintainer: joaander

import globals
import pair
import bond
import angle
import dihedral
import improper
import init
import hoomd_script
import hoomd
import util

import math
import os
import pickle
import sys

##
# \package hoomd_script.tune
# \brief Commands for tuning the performance of HOOMD

###########################################################################
# Code for storing and retrieving the optimal block size for a specific command

## \internal
# \brief Default database of optimal block sizes
#
# Defaults are saved per compute capability and per command
_default_block_size_db = {};
_default_block_size_db['1.1'] = {'improper.harmonic': 64, 'pair.lj': 64, 'dihedral.harmonic': 64, 'angle.cgcmm': 128,
                                 'pair.cgcmm': 64, 'pair.table': 64, 'pair.slj': 128, 'pair.morse': 320, 'pair.dpd': 64,
                                 'pair.dpd_conservative': 320,
                                 'bond.harmonic': 320, 'bond.fene': 96, 'pair.yukawa': 64, 'angle.harmonic': 192,
                                 'pair.gauss': 320, 'nlist': 288, 'nlist.filter': 128}

# no longer independently tuning 1.0 devices, they are very old
_default_block_size_db['1.0'] = _default_block_size_db['1.1'];

_default_block_size_db['1.3'] = {'improper.harmonic': 64, 'pair.lj': 352, 'dihedral.harmonic': 256, 'angle.cgcmm': 320,
                                 'pair.cgcmm': 416, 'pair.table': 96, 'pair.slj': 352, 'pair.morse': 352, 'pair.dpd': 224,
                                 'pair.dpd_conservative': 352,
                                 'bond.harmonic': 352, 'bond.fene': 224, 'pair.yukawa': 352, 'angle.harmonic': 192,
                                 'pair.gauss': 352, 'nlist': 416, 'nlist.filter': 160}
# no 1.2 devices to tune on. Assume the same as 1.3
_default_block_size_db['1.2'] = _default_block_size_db['1.3'];

_default_block_size_db['2.0'] = {'improper.harmonic': 96, 'pair.lj': 352, 'dihedral.harmonic': 64, 'angle.cgcmm': 96,
<<<<<<< HEAD
                                 'pair.cgcmm': 128, 'pair.table': 160, 'pair.slj': 128, 'nlist': 96,
=======
                                 'pair.cgcmm': 128, 'pair.table': 160, 'pair.slj': 128, 'pair.dpd': 224, 'pair.dpd_conservative': 320, 
                                 'nlist': 128,
>>>>>>> 030b22d3
                                 'bond.harmonic': 416, 'pair.gauss': 320, 'bond.fene': 160, 'angle.harmonic': 96,
                                 'pair.yukawa': 256, 'pair.morse': 160, 'nlist.filter': 224}

# no 2.1 devices to tune on. Assume the same as 2.0
_default_block_size_db['2.1'] = _default_block_size_db['2.0'];

## \internal
# \brief Optimal block size database user can load to override the defaults
_override_block_size_db = None;
_override_block_size_compute_cap = None;

## \internal
# \brief Saves the block size tuning override file
# 
# \param common_optimal_db Dictionary of the common optimal block sizes identified
# 
def _save_override_file(common_optimal_db):
    fname = os.path.expanduser("~") + '/.hoomd_block_tuning';
    
    # see if the user really wants to overwrite the file
    if os.path.isfile(fname):
        print "\n***Warning!", fname, "exists. This file is being overwritten with new settings\n";

    # save the file
    f = file(fname, 'w');
    print 'Writing optimal block sizes to', fname
    
    # write the version of the file
    pickle.dump(0, f);
    # write out the version this was tuned on
    pickle.dump(hoomd.get_hoomd_version(), f);
    # write out the compute capability of the GPU this was tuned on
    pickle.dump(globals.system_definition.getParticleData().getExecConf().getComputeCapability(), f);
    # write out the dictionary
    pickle.dump(common_optimal_db, f);
    
    f.close();
    
## \internal
# \brief Loads in the override block size tuning db
# 
# unpickles the file ~/.hoomd_block_tuning and fills out _override_block_size_db and _override_block_size_compute_cap
#
def _load_override_file():
    global _override_block_size_db, _override_block_size_compute_cap;
    
    fname = os.path.expanduser("~") + '/.hoomd_block_tuning';
    
    # only load if the file exists
    if not os.path.isfile(fname):
        return

    # save the file
    f = file(fname, 'r');
    print 'Notice: Reading optimal block sizes from', fname
    
    # read the version of the file
    ver = pickle.load(f);
    
    # handle the different file versions
    if ver == 0:
        # read and verify the version this was tuned on
        hoomd_version = pickle.load(f);
        if hoomd_version != hoomd.get_hoomd_version():
            print >> sys.stderr, "\n***Warning! ~/.hoomd_block_tuning was created with", hoomd_version, \
                                ", but this is", hoomd.get_hoomd_version(), ". Reverting to default performance tuning.\n";
            return;
        
        # read the compute capability of the GPU this was tuned on
        _override_block_size_compute_cap = pickle.load(f);
        # read the dictionary
        _override_block_size_db = pickle.load(f);
        
    else:
        print >> sys.stderr, "\n***Error! Unknown ~/.hoomd_block_tuning format", ver, ".\n";
        raise RuntimeError("Error loading .hoomd_block_tuning");
    
    f.close();

# load the override file on startup
_load_override_file();

## \internal
# \brief Retrieves the optimal block size saved in the database
#
# \param name Name of the command to get the optimal block size for
#
# First, the user override db will be checked: if the value is present there
# it will be returned.
#
# If no override is specified, the optimal block size will be retrieved from
# the default database above
def _get_optimal_block_size(name):
    global _override_block_size_db, _override_block_size_compute_cap;
    
    compute_cap = globals.system_definition.getParticleData().getExecConf().getComputeCapability();
    
    # check for the override first
    if _override_block_size_db is not None:
        # first verify the compute capability
        if compute_cap == _override_block_size_compute_cap:
            if name in _override_block_size_db:
                return _override_block_size_db[name];
            else:
                print >> sys.stderr, "\n***Error! Block size override db does not contain a value for", name, ".\n";
                raise RuntimeError("Error retrieving optimal block size");
        else:
            print "\n***Warning! The compute capability of the current GPU is", compute_cap, "while the override was tuned on a", _override_block_size_compute_cap, "GPU"
            print "            Ignoring the saved override in ~/.hoomd_block_tuning and reverting to the default.\n"


    # check in the default db
    if compute_cap in _default_block_size_db:
        if name in _default_block_size_db[compute_cap]:
            return _default_block_size_db[compute_cap][name];
        else:
            print >> sys.stderr, "\n***Error! Default block size db does not contain a value for", name, ".\n";
            raise RuntimeError("Error retrieving optimal block size");
    else:
        print "\n***Warning! Optimal block size tuning values are not present for your hardware with compute capability", compute_cap;
        print "            To obtain better performance, execute the following hoomd script to determine the optimal"
        print "            settings and save them in your home directory. Future invocations of hoomd will use these"
        print "            saved values\n"
        print "            # block size tuning script"
        print "            from hoomd_script import *"
        print "            tune.find_optimal_block_sizes()\n"
        return 64


###########################################################################
# Code for tuning and saving the optimal block size

## \internal
# \brief Finds the optimal block size for a given force compute
# 
# \param fc Force compute to find the optimal block size of
# \param n Number of benchmark iterations to perform
# \return Fastest block size
#
# \note This function prints out status as it runs
#
def _find_optimal_block_size_fc(fc, n):
    timings = [];
    
    # run the benchmark
    try:
        for block_size in xrange(64,1024+32,32):
            fc.cpp_force.setBlockSize(block_size);
            t = fc.benchmark(n);
            print block_size, t
            timings.append( (t, block_size) );
    except RuntimeError:
        print "Note: Too many resources requested for launch is a normal message when finding optimal block sizes"
        print ""
    
    fastest = min(timings);
    print 'fastest:', fastest[1]
    print '---------------'
    
    return fastest[1];
    
## \internal
# \brief Finds the optimal block size for a neighbor list compute
# 
# \param nl Force compute to find the optimal block size of
# \param n Number of benchmark iterations to perform
# \return Fastest block size
#
# \note This function prints out status as it runs
#
def _find_optimal_block_size_nl(nl, n):
    timings = [];
    
    # run the benchmark
    try:
        for block_size in xrange(64,1024+32,32):
            nl.cpp_nlist.setBlockSize(block_size);
            t = nl.benchmark(n);
            print block_size, t
            timings.append( (t, block_size) );
    except RuntimeError:
        print "Note: Too many resources requested for launch is a normal message when finding optimal block sizes"
    
    
    fastest = min(timings);
    print 'fastest:', fastest[1]
    print '---------------'
    nl.cpp_nlist.setBlockSize(fastest[1]);
    
    return fastest[1];

## \internal
# \brief Finds the optimal block size for the neighbor list filter step
# 
# \param nl Neighbor list compute to find the optimal block size of
# \param n Number of benchmark iterations to perform
# \return Fastest block size
#
# \note This function prints out status as it runs
#
def _find_optimal_block_size_nl_filter(nl, n):
    timings = [];
    
    # run the benchmark
    try:
        for block_size in xrange(64,1024+32,32):
            nl.cpp_nlist.setBlockSizeFilter(block_size);
            t = nl.cpp_nlist.benchmarkFilter(n);
            print block_size, t
            timings.append( (t, block_size) );
    except RuntimeError:
        print "Note: Too many resources requested for launch is a normal message when finding optimal block sizes"
    
    
    fastest = min(timings);
    print 'fastest:', fastest[1]
    print '---------------'
    nl.cpp_nlist.setBlockSizeFilter(fastest[1]);
    
    return fastest[1];

## \internal
# \brief Chooses a common optimal block sizes from a list of several dictionaries
#
# \param optimal_dbs List of dictionaries to choose common values from
#
def _choose_optimal_block_sizes(optimal_dbs):
    # create a new db with the common optimal settings
    common_optimal_db = {};
    
    # choose the most common optimal block size for each entry
    for entry in optimal_dbs[0]:
        
        count = {};
        
        for db in optimal_dbs:
            best_block_size = db[entry];
            count[best_block_size] = count.setdefault(best_block_size, 0) + 1;
        
        # find the most common
        common_optimal_list = [];
        max_count = max(count.values());
        for (block_size, c) in count.items():
            if c == max_count:
                common_optimal_list.append(block_size);
        
        # add it to the common optimal db
        common_optimal = common_optimal_list[0];
        common_optimal_db[entry] = common_optimal;
        
        if len(common_optimal_list) > 1:
            print "Notice: more than one common optimal block size found for", entry, ", using", common_optimal;
    
    return common_optimal_db;

## Determine optimal block size tuning parameters
#
# \param save Set to False to disable the saving of ~/.hoomd_block_tuning
# \param only List of commands to limit the benchmarking to
#
# A number of parameters related to running the GPU code in HOOMD can be tuned for optimal performance.
# Unfortunately, the optimal values are impossible to predict and must be benchmarked. Additionally,
# the optimal values can vary due to different hardware and even compiler versions! HOOMD includes
# a balanced default set of tuning parameters benchmarked on various hardware configurations,
# all with the latest version of CUDA. 
#
# You might be able to boost the performance of your simulations over the default by a small amount
# if you run the tuning benchmark on your own machine. find_optimal_block_sizes() is the command
# that does this. In order to use it, run the following hoomd script:
#\code
#from hoomd_script import *
#tune.find_optimal_block_sizes()
#\endcode
#
# Be prepared to wait a while when running it. After it completes successfully, it will save the
# determined optimal tuning parameters in a file ~/.hoomd_block_tuning. This file will be 
# automatically read by any future invocations of HOOMD. 
#
# \note HOOMD ignores .hoomd_block_tuning files from older versions. You must rerun the tuning
# script after upgrading HOOMD. 
def find_optimal_block_sizes(save = True, only=None):
    util._disable_status_lines = True;

    # we cannot save if only is set
    if only:
        save = False;
    
    # list of force computes to tune
    fc_list = [ ('pair.table', 'pair_table_setup', 500),
                ('pair.lj', 'pair_lj_setup', 500),
                ('pair.slj', 'pair_slj_setup', 500),
                ('pair.yukawa', 'pair_yukawa_setup', 500),
                ('pair.cgcmm', 'pair_cgcmm_setup', 500),
                ('pair.gauss', 'pair_gauss_setup', 500),
                ('pair.morse', 'pair_morse_setup', 500),
                ('pair.dpd', 'pair_dpd_setup', 500),
                ('pair.dpd_conservative', 'pair_dpd_conservative_setup', 500),
                ('bond.harmonic', 'bond.harmonic', 10000),
                ('angle.harmonic', 'angle.harmonic', 3000),
                ('angle.cgcmm', 'angle.cgcmm', 2000),
                ('dihedral.harmonic', 'dihedral.harmonic', 1000),
                ('improper.harmonic', 'improper.harmonic', 1000),
                ('bond.fene', 'bond.fene', 2000)
                ];
    
    # setup the particle system to benchmark
    polymer = dict(bond_len=1.2, type=['A']*50, bond="linear", count=2000);
    N = len(polymer['type']) * polymer['count'];
    phi_p = 0.2;
    L = math.pow(math.pi * N / (6.0 * phi_p), 1.0/3.0);

    sysdef = init.create_random_polymers(box=hoomd.BoxDim(L), polymers=[polymer], separation=dict(A=0.35, B=0.35), seed=12)
    
    # need some angles, dihedrals, and impropers to benchmark
    angle_data = sysdef.sysdef.getAngleData();
    dihedral_data = sysdef.sysdef.getDihedralData();
    improper_data = sysdef.sysdef.getImproperData();
    num_particles = len(polymer['type']) * polymer['count'];
    
    for i in xrange(1,num_particles-3):
        angle_data.addAngle(hoomd.Angle(0, i, i+1, i+2));
    
    for i in xrange(1,num_particles-4):
        dihedral_data.addDihedral(hoomd.Dihedral(0, i, i+1, i+2, i+3));
        improper_data.addDihedral(hoomd.Dihedral(0, i, i+1, i+2, i+3));
    
    del angle_data
    del dihedral_data
    del improper_data
    del sysdef
    
    # run one time step to resort the particles for optimal memory access patterns
    hoomd_script.run(1);
    
    # list of optimal databases
    optimal_dbs = [];
    num_repeats = 4;
    for i in xrange(0,num_repeats):
        
        # initialize an empty database of optimal sizes
        optimal_db = {};
        
        # for each force compute
        for (fc_name,fc_init,n) in fc_list:
            if only and (not fc_name in only):
                continue

            print 'Benchmarking ', fc_name
            # create it and benchmark it
            fc = eval(fc_init + '()')
            optimal = _find_optimal_block_size_fc(fc, n)
            optimal_db[fc_name] = optimal;
            
            # clean up
            fc.disable()
            del fc
        
        # now, benchmark the neighbor list
        if (only is None) or (only == 'nlist'):
            print 'Benchmarking nlist'
            lj = pair_lj_setup();
            optimal = _find_optimal_block_size_nl(globals.neighbor_list, 100)
            optimal_db['nlist'] = optimal;
            del lj;
        
        # and the neighbor list filtering
        if (only is None) or (only == 'nlist.filter'):
            print 'Benchmarking nlist.filter'
            lj = pair_lj_setup();
            globals.neighbor_list.reset_exclusions(exclusions = ['bond', 'angle'])
            optimal = _find_optimal_block_size_nl_filter(globals.neighbor_list, 200)
            optimal_db['nlist.filter'] = optimal;
            del lj;
        
        # add it to the list
        optimal_dbs.append(optimal_db);
    
    # print out all the optimal block sizes
    print '*****************'
    print 'Optimal block sizes found: '
    for db in optimal_dbs:
        print db;
    
    # create a new db with the common optimal settings
    print "Chosing common optimal block sizes:"
    common_optimal_db = _choose_optimal_block_sizes(optimal_dbs);
    print common_optimal_db;
        
    print '*****************'
    print
    if save:
        _save_override_file(common_optimal_db);
    
    ## Currently not working for some reason.....
    # init.reset();
    util._disable_status_lines = False;

# functions for setting up potentials for benchmarking
def lj_table(r, rmin, rmax, epsilon, sigma):
    V = 4 * epsilon * ( (sigma / r)**12 - (sigma / r)**6);
    F = 4 * epsilon / r * ( 12 * (sigma / r)**12 - 6 * (sigma / r)**6);
    return (V, F)

## \internal
# \brief Setup pair.table for benchmarking
def pair_table_setup():
    table = pair.table(width=1000);
    table.pair_coeff.set('A', 'A', func=lj_table, rmin=0.8, rmax=3.0, coeff=dict(epsilon=1.0, sigma=1.0));
    
    # no valid run() occurs, so we need to manually update the nlist
    globals.neighbor_list.update_rcut();
    return table;

## \internal
# \brief Setup pair.lj for benchmarking
def pair_lj_setup():
    fc = pair.lj(r_cut=3.0);
    fc.pair_coeff.set('A', 'A', epsilon=1.0, sigma=1.0);
    
    # no valid run() occurs, so we need to manually update the nlist
    globals.neighbor_list.update_rcut();
    return fc;

## \internal
# \brief Setup pair.slj for benchmarking
def pair_slj_setup():
    fc = pair.slj(r_cut=3.0, d_max=1.0);
    fc.pair_coeff.set('A', 'A', epsilon=1.0, sigma=1.0);
    
    # no valid run() occurs, so we need to manually update the nlist
    globals.neighbor_list.update_rcut();
    return fc;
    
## \internal
# \brief Setup pair.yukawa for benchmarking
def pair_yukawa_setup():
    fc = pair.yukawa(r_cut=3.0);
    fc.pair_coeff.set('A', 'A', epsilon=1.0, kappa=1.0);
    
    # no valid run() occurs, so we need to manually update the nlist
    globals.neighbor_list.update_rcut();
    return fc;

## \internal
# \brief Setup pair.cgcmm for benchmarking
def pair_cgcmm_setup():
    fc = pair.cgcmm(r_cut=3.0);
    fc.pair_coeff.set('A', 'A', epsilon=1.0, sigma=1.0, alpha=1.0, exponents='LJ12-6');
    
    # no valid run() occurs, so we need to manually update the nlist
    globals.neighbor_list.update_rcut();
    return fc;

## \internal
# \brief Setup pair.cgcmm for benchmarking
def pair_gauss_setup():
    fc = pair.gauss(r_cut=3.0);
    fc.pair_coeff.set('A', 'A', epsilon=1.0, sigma=1.0);
    
    # no valid run() occurs, so we need to manually update the nlist
    globals.neighbor_list.update_rcut();
    return fc;

## \internal
# \brief Setup pair.morse for benchmarking
def pair_morse_setup():
    fc = pair.morse(r_cut=3.0);
    fc.pair_coeff.set('A', 'A', D0=1.0, alpha=3.0, r0=1.0);
    
    # no valid run() occurs, so we need to manually update the nlist
    globals.neighbor_list.update_rcut();
    return fc;

## \internal
# \brief Setup pair.dpd for benchmarking
def pair_dpd_setup():
    fc = pair.dpd(r_cut=3.0, T=1.0);
    fc.pair_coeff.set('A', 'A', A=40.0, gamma=4.5); 
    
    # no valid run() occurs, so we need to manually update the nlist
    globals.neighbor_list.update_rcut();
    return fc;    

## \internal
# \brief Setup pair.dpd_conservative for benchmarking
def pair_dpd_conservative_setup():
    fc = pair.dpd_conservative(r_cut=3.0);
    fc.pair_coeff.set('A', 'A', A=40);
    
    # no valid run() occurs, so we need to manually update the nlist
    globals.neighbor_list.update_rcut();
    return fc;
<|MERGE_RESOLUTION|>--- conflicted
+++ resolved
@@ -87,12 +87,8 @@
 _default_block_size_db['1.2'] = _default_block_size_db['1.3'];
 
 _default_block_size_db['2.0'] = {'improper.harmonic': 96, 'pair.lj': 352, 'dihedral.harmonic': 64, 'angle.cgcmm': 96,
-<<<<<<< HEAD
-                                 'pair.cgcmm': 128, 'pair.table': 160, 'pair.slj': 128, 'nlist': 96,
-=======
                                  'pair.cgcmm': 128, 'pair.table': 160, 'pair.slj': 128, 'pair.dpd': 224, 'pair.dpd_conservative': 320, 
-                                 'nlist': 128,
->>>>>>> 030b22d3
+                                 'nlist': 96,
                                  'bond.harmonic': 416, 'pair.gauss': 320, 'bond.fene': 160, 'angle.harmonic': 96,
                                  'pair.yukawa': 256, 'pair.morse': 160, 'nlist.filter': 224}
 
