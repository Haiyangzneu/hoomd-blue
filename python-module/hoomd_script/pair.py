--- conflicted
+++ resolved
@@ -1794,10 +1794,7 @@
     # \code
     # eam = pair.eam(file='al1.mendelev.eam.fs', type='FS')
     # \endcode
-<<<<<<< HEAD
     def __init__(self, file, type, nlist=None):
-=======
-    def __init__(self, file, type):
         c = cite.article(cite_key = 'morozov2011',
                          author=['I V Morozov','A M Kazennova','R G Bystryia','G E Normana','V V Pisareva','V V Stegailova'],
                          title = 'Molecular dynamics simulations of the relaxation processes in the condensed matter on GPUs',
@@ -1809,8 +1806,7 @@
                          doi = '10.1016/j.cpc.2010.12.026',
                          feature = 'EAM')
         cite._ensure_global_bib().add(c)
-                     
->>>>>>> 0ef31816
+
         util.print_status_line();
 
         # Error out in MPI simulations
