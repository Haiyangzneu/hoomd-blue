--- conflicted
+++ resolved
@@ -122,7 +122,7 @@
     else
         {
         // non-participating thread: contribute 0 to the sum
-        my_element = make_scalar3(Scalar(0.0), Scalar(0.0), Scalar(0.0));
+        my_element = make_scalar3(0, 0, 0);
         }
         
     compute_thermo_sdata[threadIdx.x] = my_element;
@@ -146,7 +146,7 @@
     if (threadIdx.x == 0)
         {
         Scalar3 res = compute_thermo_sdata[0];
-        d_scratch[blockIdx.x] = make_scalar4(res.x, res.y, res.z, Scalar(0.0));
+        d_scratch[blockIdx.x] = make_scalar4(res.x, res.y, res.z, 0);
         }
     }
 
@@ -194,12 +194,12 @@
     else
         {
         // non-participating thread: contribute 0 to the sum
-        my_element[0] = Scalar(0.0);
-        my_element[1] = Scalar(0.0);
-        my_element[2] = Scalar(0.0);
-        my_element[3] = Scalar(0.0);
-        my_element[4] = Scalar(0.0);
-        my_element[5] = Scalar(0.0);
+        my_element[0] = 0;
+        my_element[1] = 0;
+        my_element[2] = 0;
+        my_element[3] = 0;
+        my_element[4] = 0;
+        my_element[5] = 0;
         }
 
     for (unsigned int i = 0; i < 6; i++)
@@ -359,17 +359,12 @@
     {
     Scalar final_sum[6];
 
-<<<<<<< HEAD
-    for (unsigned int i = 0; i < 6; i++)
-        final_sum[i] = Scalar(0.0);
-=======
     final_sum[0] = external_virial_xx;
     final_sum[1] = external_virial_xy;
     final_sum[2] = external_virial_xz;
     final_sum[3] = external_virial_yy;
     final_sum[4] = external_virial_yz;
     final_sum[5] = external_virial_zz;
->>>>>>> 2e5d0fba
 
     // sum up the values in the partial sum via a sliding window
     for (int start = 0; start < num_partial_sums; start += blockDim.x)
