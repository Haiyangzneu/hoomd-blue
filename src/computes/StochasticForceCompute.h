/*
Highly Optimized Object-Oriented Molecular Dynamics (HOOMD) Open
Source Software License
Copyright (c) 2008 Ames Laboratory Iowa State University
All rights reserved.

Redistribution and use of HOOMD, in source and binary forms, with or
without modification, are permitted, provided that the following
conditions are met:

* Redistributions of source code must retain the above copyright notice,
this list of conditions and the following disclaimer.

* Redistributions in binary form must reproduce the above copyright
notice, this list of conditions and the following disclaimer in the
documentation and/or other materials provided with the distribution.

* Neither the name of the copyright holder nor the names HOOMD's
contributors may be used to endorse or promote products derived from this
software without specific prior written permission.

Disclaimer

THIS SOFTWARE IS PROVIDED BY THE COPYRIGHT HOLDER AND
CONTRIBUTORS ``AS IS''  AND ANY EXPRESS OR IMPLIED WARRANTIES,
INCLUDING, BUT NOT LIMITED TO, THE IMPLIED WARRANTIES OF MERCHANTABILITY
AND FITNESS FOR A PARTICULAR PURPOSE ARE DISCLAIMED. 

IN NO EVENT SHALL THE COPYRIGHT HOLDER OR CONTRIBUTORS  BE LIABLE
FOR ANY DIRECT, INDIRECT, INCIDENTAL, SPECIAL, EXEMPLARY, OR
CONSEQUENTIAL DAMAGES (INCLUDING, BUT NOT LIMITED TO, PROCUREMENT OF
SUBSTITUTE GOODS OR SERVICES; LOSS OF USE, DATA, OR PROFITS; OR BUSINESS
INTERRUPTION) HOWEVER CAUSED AND ON ANY THEORY OF LIABILITY, WHETHER IN
CONTRACT, STRICT LIABILITY, OR TORT (INCLUDING NEGLIGENCE OR OTHERWISE)
ARISING IN ANY WAY OUT OF THE USE OF THIS SOFTWARE, EVEN IF ADVISED OF
THE POSSIBILITY OF SUCH DAMAGE.
*/

// $Id: StochasticForceCompute.h 1119 2008-09-22 21:01:37Z phillicl $
// $URL: http://svn2.assembla.com/svn/hoomd/trunk/src/computes/StochasticForceCompute.h $

/*! \file StochasticForceCompute.h
	\brief Declares the StochasticForceCompute class
*/

#include <boost/shared_ptr.hpp>
#include "ForceCompute.h"
#include "saruprng.h"
#include "Variant.h"

#ifndef __StochasticForceCompute__
#define __StochasticForceCompute__


//! Adds a stochastic force to each particle and a drag force based on its velocity
/*! 
	\ingroup computes
*/
class StochasticForceCompute :	public ForceCompute
	{
	public:
		//! Constructor
<<<<<<< HEAD
		StochasticForceCompute(boost::shared_ptr<SystemDefinition> sysdef, Scalar deltaT, Scalar Temp, unsigned int seed, bool use_diam);
=======
		StochasticForceCompute(boost::shared_ptr<ParticleData> pdata, Scalar deltaT, boost::shared_ptr<Variant> Temp, unsigned int seed);
>>>>>>> b30c02d3

		//! Destructor
		~StochasticForceCompute();
		
		//! Sets force parameters
		virtual void setParams(unsigned int typ, Scalar gamma);
		
		//! Sets Temperature Parameter
		virtual void setT(boost::shared_ptr<Variant> Temp) { m_T = Temp; }
		
		//! Sets timestep Parameter
		virtual void setDeltaT(Scalar deltaT) { m_dt = deltaT; }		
		
		//! Returns a list of log quantities this compute calculates
		virtual std::vector< std::string > getProvidedLogQuantities(); 
		
	protected:
		//! Computes forces
		virtual void computeForces(unsigned int timestep);
		
<<<<<<< HEAD
		Scalar m_T;			//!< Temperature of the bath
		Scalar m_dt;		//!< friction coefficient of the bath
		unsigned int m_seed; //!< initializing seed for RNG
		unsigned int m_ntypes; //!< Store the number of particle types
		Scalar * __restrict__ m_gamma;	//!< Parameter for computing forces (m_ntypes by m_ntypes array)
		bool m_use_diam; //!< This flag indicates whether gammas will be set by the type, or automatically set to the diameter
		boost::shared_ptr<Saru> m_saru; //!< Store the instantiation of the Saru Random Number Geneator Class
=======
		boost::shared_ptr<Variant> m_T;			//!< Temperature of the bath
		Scalar m_dt;							//!< friction coefficient of the bath
		unsigned int m_seed; 					//!< initializing seed for RNG
		unsigned int m_ntypes; 					//!< Store the number of particle types
		Scalar * __restrict__ m_gamma;			//!< Parameter for computing forces (m_ntypes by m_ntypes array)
		boost::shared_ptr<Saru> m_saru; 		//!< Store the instantiation of the Saru Random Number Geneator Class
>>>>>>> b30c02d3
	};


//! Exports the StochasticForceCompute class to python
void export_StochasticForceCompute();


#endif
<|MERGE_RESOLUTION|>--- conflicted
+++ resolved
@@ -1,111 +1,98 @@
-/*
-Highly Optimized Object-Oriented Molecular Dynamics (HOOMD) Open
-Source Software License
-Copyright (c) 2008 Ames Laboratory Iowa State University
-All rights reserved.
-
-Redistribution and use of HOOMD, in source and binary forms, with or
-without modification, are permitted, provided that the following
-conditions are met:
-
-* Redistributions of source code must retain the above copyright notice,
-this list of conditions and the following disclaimer.
-
-* Redistributions in binary form must reproduce the above copyright
-notice, this list of conditions and the following disclaimer in the
-documentation and/or other materials provided with the distribution.
-
-* Neither the name of the copyright holder nor the names HOOMD's
-contributors may be used to endorse or promote products derived from this
-software without specific prior written permission.
-
-Disclaimer
-
-THIS SOFTWARE IS PROVIDED BY THE COPYRIGHT HOLDER AND
-CONTRIBUTORS ``AS IS''  AND ANY EXPRESS OR IMPLIED WARRANTIES,
-INCLUDING, BUT NOT LIMITED TO, THE IMPLIED WARRANTIES OF MERCHANTABILITY
-AND FITNESS FOR A PARTICULAR PURPOSE ARE DISCLAIMED. 
-
-IN NO EVENT SHALL THE COPYRIGHT HOLDER OR CONTRIBUTORS  BE LIABLE
-FOR ANY DIRECT, INDIRECT, INCIDENTAL, SPECIAL, EXEMPLARY, OR
-CONSEQUENTIAL DAMAGES (INCLUDING, BUT NOT LIMITED TO, PROCUREMENT OF
-SUBSTITUTE GOODS OR SERVICES; LOSS OF USE, DATA, OR PROFITS; OR BUSINESS
-INTERRUPTION) HOWEVER CAUSED AND ON ANY THEORY OF LIABILITY, WHETHER IN
-CONTRACT, STRICT LIABILITY, OR TORT (INCLUDING NEGLIGENCE OR OTHERWISE)
-ARISING IN ANY WAY OUT OF THE USE OF THIS SOFTWARE, EVEN IF ADVISED OF
-THE POSSIBILITY OF SUCH DAMAGE.
-*/
-
-// $Id: StochasticForceCompute.h 1119 2008-09-22 21:01:37Z phillicl $
-// $URL: http://svn2.assembla.com/svn/hoomd/trunk/src/computes/StochasticForceCompute.h $
-
-/*! \file StochasticForceCompute.h
-	\brief Declares the StochasticForceCompute class
-*/
-
-#include <boost/shared_ptr.hpp>
-#include "ForceCompute.h"
-#include "saruprng.h"
-#include "Variant.h"
-
-#ifndef __StochasticForceCompute__
-#define __StochasticForceCompute__
-
-
-//! Adds a stochastic force to each particle and a drag force based on its velocity
-/*! 
-	\ingroup computes
-*/
-class StochasticForceCompute :	public ForceCompute
-	{
-	public:
-		//! Constructor
-<<<<<<< HEAD
-		StochasticForceCompute(boost::shared_ptr<SystemDefinition> sysdef, Scalar deltaT, Scalar Temp, unsigned int seed, bool use_diam);
-=======
-		StochasticForceCompute(boost::shared_ptr<ParticleData> pdata, Scalar deltaT, boost::shared_ptr<Variant> Temp, unsigned int seed);
->>>>>>> b30c02d3
-
-		//! Destructor
-		~StochasticForceCompute();
-		
-		//! Sets force parameters
-		virtual void setParams(unsigned int typ, Scalar gamma);
-		
-		//! Sets Temperature Parameter
-		virtual void setT(boost::shared_ptr<Variant> Temp) { m_T = Temp; }
-		
-		//! Sets timestep Parameter
-		virtual void setDeltaT(Scalar deltaT) { m_dt = deltaT; }		
-		
-		//! Returns a list of log quantities this compute calculates
-		virtual std::vector< std::string > getProvidedLogQuantities(); 
-		
-	protected:
-		//! Computes forces
-		virtual void computeForces(unsigned int timestep);
-		
-<<<<<<< HEAD
-		Scalar m_T;			//!< Temperature of the bath
-		Scalar m_dt;		//!< friction coefficient of the bath
-		unsigned int m_seed; //!< initializing seed for RNG
-		unsigned int m_ntypes; //!< Store the number of particle types
-		Scalar * __restrict__ m_gamma;	//!< Parameter for computing forces (m_ntypes by m_ntypes array)
-		bool m_use_diam; //!< This flag indicates whether gammas will be set by the type, or automatically set to the diameter
-		boost::shared_ptr<Saru> m_saru; //!< Store the instantiation of the Saru Random Number Geneator Class
-=======
-		boost::shared_ptr<Variant> m_T;			//!< Temperature of the bath
-		Scalar m_dt;							//!< friction coefficient of the bath
-		unsigned int m_seed; 					//!< initializing seed for RNG
-		unsigned int m_ntypes; 					//!< Store the number of particle types
-		Scalar * __restrict__ m_gamma;			//!< Parameter for computing forces (m_ntypes by m_ntypes array)
-		boost::shared_ptr<Saru> m_saru; 		//!< Store the instantiation of the Saru Random Number Geneator Class
->>>>>>> b30c02d3
-	};
-
-
-//! Exports the StochasticForceCompute class to python
-void export_StochasticForceCompute();
-
-
-#endif
+/*
+Highly Optimized Object-Oriented Molecular Dynamics (HOOMD) Open
+Source Software License
+Copyright (c) 2008 Ames Laboratory Iowa State University
+All rights reserved.
+
+Redistribution and use of HOOMD, in source and binary forms, with or
+without modification, are permitted, provided that the following
+conditions are met:
+
+* Redistributions of source code must retain the above copyright notice,
+this list of conditions and the following disclaimer.
+
+* Redistributions in binary form must reproduce the above copyright
+notice, this list of conditions and the following disclaimer in the
+documentation and/or other materials provided with the distribution.
+
+* Neither the name of the copyright holder nor the names HOOMD's
+contributors may be used to endorse or promote products derived from this
+software without specific prior written permission.
+
+Disclaimer
+
+THIS SOFTWARE IS PROVIDED BY THE COPYRIGHT HOLDER AND
+CONTRIBUTORS ``AS IS''  AND ANY EXPRESS OR IMPLIED WARRANTIES,
+INCLUDING, BUT NOT LIMITED TO, THE IMPLIED WARRANTIES OF MERCHANTABILITY
+AND FITNESS FOR A PARTICULAR PURPOSE ARE DISCLAIMED. 
+
+IN NO EVENT SHALL THE COPYRIGHT HOLDER OR CONTRIBUTORS  BE LIABLE
+FOR ANY DIRECT, INDIRECT, INCIDENTAL, SPECIAL, EXEMPLARY, OR
+CONSEQUENTIAL DAMAGES (INCLUDING, BUT NOT LIMITED TO, PROCUREMENT OF
+SUBSTITUTE GOODS OR SERVICES; LOSS OF USE, DATA, OR PROFITS; OR BUSINESS
+INTERRUPTION) HOWEVER CAUSED AND ON ANY THEORY OF LIABILITY, WHETHER IN
+CONTRACT, STRICT LIABILITY, OR TORT (INCLUDING NEGLIGENCE OR OTHERWISE)
+ARISING IN ANY WAY OUT OF THE USE OF THIS SOFTWARE, EVEN IF ADVISED OF
+THE POSSIBILITY OF SUCH DAMAGE.
+*/
+
+// $Id: StochasticForceCompute.h 1119 2008-09-22 21:01:37Z phillicl $
+// $URL: http://svn2.assembla.com/svn/hoomd/trunk/src/computes/StochasticForceCompute.h $
+
+/*! \file StochasticForceCompute.h
+	\brief Declares the StochasticForceCompute class
+*/
+
+#include <boost/shared_ptr.hpp>
+#include "ForceCompute.h"
+#include "saruprng.h"
+#include "Variant.h"
+
+#ifndef __StochasticForceCompute__
+#define __StochasticForceCompute__
+
+
+//! Adds a stochastic force to each particle and a drag force based on its velocity
+/*! 
+	\ingroup computes
+*/
+class StochasticForceCompute :	public ForceCompute
+	{
+	public:
+		//! Constructor
+		StochasticForceCompute(boost::shared_ptr<SystemDefinition> sysdef, Scalar deltaT, boost::shared_ptr<Variant> Temp, unsigned int seed, bool use_diam);
+
+		//! Destructor
+		~StochasticForceCompute();
+		
+		//! Sets force parameters
+		virtual void setParams(unsigned int typ, Scalar gamma);
+		
+		//! Sets Temperature Parameter
+		virtual void setT(boost::shared_ptr<Variant> Temp) { m_T = Temp; }
+		
+		//! Sets timestep Parameter
+		virtual void setDeltaT(Scalar deltaT) { m_dt = deltaT; }
+		
+		//! Returns a list of log quantities this compute calculates
+		virtual std::vector< std::string > getProvidedLogQuantities(); 
+		
+	protected:
+		//! Computes forces
+		virtual void computeForces(unsigned int timestep);
+		
+		boost::shared_ptr<Variant> m_T;			//!< Temperature of the bath
+		Scalar m_dt;							//!< friction coefficient of the bath
+		unsigned int m_seed; 					//!< initializing seed for RNG
+		unsigned int m_ntypes; 					//!< Store the number of particle types
+		Scalar * __restrict__ m_gamma;			//!< Parameter for computing forces (m_ntypes by m_ntypes array)
+		bool m_use_diam; 						//!< This flag indicates whether gammas will be set by the type, or automatically set to the diameter
+		boost::shared_ptr<Saru> m_saru; 		//!< Store the instantiation of the Saru Random Number Geneator Class
+	};
+
+
+//! Exports the StochasticForceCompute class to python
+void export_StochasticForceCompute();
+
+
+#endif