<<<<<<< HEAD
/*
Highly Optimized Object-Oriented Molecular Dynamics (HOOMD) Open
Source Software License
Copyright (c) 2008 Ames Laboratory Iowa State University
All rights reserved.

Redistribution and use of HOOMD, in source and binary forms, with or
without modification, are permitted, provided that the following
conditions are met:

* Redistributions of source code must retain the above copyright notice,
this list of conditions and the following disclaimer.

* Redistributions in binary form must reproduce the above copyright
notice, this list of conditions and the following disclaimer in the
documentation and/or other materials provided with the distribution.

* Neither the name of the copyright holder nor the names HOOMD's
contributors may be used to endorse or promote products derived from this
software without specific prior written permission.

Disclaimer

THIS SOFTWARE IS PROVIDED BY THE COPYRIGHT HOLDER AND
CONTRIBUTORS ``AS IS''  AND ANY EXPRESS OR IMPLIED WARRANTIES,
INCLUDING, BUT NOT LIMITED TO, THE IMPLIED WARRANTIES OF MERCHANTABILITY
AND FITNESS FOR A PARTICULAR PURPOSE ARE DISCLAIMED. 

IN NO EVENT SHALL THE COPYRIGHT HOLDER OR CONTRIBUTORS  BE LIABLE
FOR ANY DIRECT, INDIRECT, INCIDENTAL, SPECIAL, EXEMPLARY, OR
CONSEQUENTIAL DAMAGES (INCLUDING, BUT NOT LIMITED TO, PROCUREMENT OF
SUBSTITUTE GOODS OR SERVICES; LOSS OF USE, DATA, OR PROFITS; OR BUSINESS
INTERRUPTION) HOWEVER CAUSED AND ON ANY THEORY OF LIABILITY, WHETHER IN
CONTRACT, STRICT LIABILITY, OR TORT (INCLUDING NEGLIGENCE OR OTHERWISE)
ARISING IN ANY WAY OUT OF THE USE OF THIS SOFTWARE, EVEN IF ADVISED OF
THE POSSIBILITY OF SUCH DAMAGE.
*/

// $Id$
// $URL$
// Maintainer: joaander

#include "NeighborListNsqGPU.cuh"
#include "ParticleData.cuh"
#include "gpu_settings.h"

#include <stdio.h>

#ifdef WIN32
#include <cassert>
#else
#include <assert.h>
#endif

/*! \file NeighborListNsqGPU.cu
	\brief Defines data structures and methods used by NeighborListNsqGPU
*/

//! Compile time determined block size for the NSQ neighbor list calculation
const int NLIST_BLOCK_SIZE = 128;

//! Generate the neighbor list on the GPU in O(N^2) time
/*! \param nlist Neighbor list to write out
	\param pdata Particles to generate the neighbor list from
	\param box Box dimensions for handling periodic boundary conditions
	\param r_maxsq Precalculated value for r_max*r_max
	
	each thread is to compute the neighborlist for a single particle i
	each block will load a bunch of particles into shared mem and then each thread will compare it's particle
	to each particle in shmem to see if they are a neighbor. Since all threads in the block access the same 
	shmem element at the same time, the value is broadcast and there are no bank conflicts
	
	the way this funciton loads data, all data arrays need to be padded so they have a multiple of 
	blockDim.x elements. 	
*/
extern "C" __global__ void gpu_compute_nlist_nsq_kernel(gpu_nlist_array nlist, gpu_pdata_arrays pdata, gpu_boxsize box, float r_maxsq)
	{
	// shared data to store all of the particles we compare against
	__shared__ float sdata[NLIST_BLOCK_SIZE*4];
	
	// load in the particle
	int pidx = blockIdx.x * NLIST_BLOCK_SIZE + threadIdx.x;

	float4 pos = make_float4(0.0f, 0.0f, 0.0f, 0.0f);
	if (pidx < pdata.N)
		pos = pdata.pos[pidx];
		
	float px = pos.x;
	float py = pos.y;
	float pz = pos.z;

	// track the number of neighbors added so far
	int n_neigh = 0;
	
	uint4 exclude = make_uint4(0xffffffff, 0xffffffff, 0xffffffff, 0xffffffff);
	if (pidx < pdata.N)
		exclude = nlist.exclusions[pidx];
	
	// each block is going to loop over all N particles (this assumes memory is padded to a multiple of blockDim.x)
	// in blocks of blockDim.x
	for (int start = 0; start < pdata.N; start += NLIST_BLOCK_SIZE)
		{
		// load data
		float4 neigh_pos = make_float4(0.0f, 0.0f, 0.0f, 0.0f);
		if (start + threadIdx.x < pdata.N)
			neigh_pos = pdata.pos[start + threadIdx.x];
		
		// make sure everybody is caught up before we stomp on the memory
		__syncthreads();
		sdata[threadIdx.x] = neigh_pos.x;
		sdata[threadIdx.x + NLIST_BLOCK_SIZE] = neigh_pos.y;
		sdata[threadIdx.x + 2*NLIST_BLOCK_SIZE] = neigh_pos.z;
		sdata[threadIdx.x + 3*NLIST_BLOCK_SIZE] = neigh_pos.w; //< unused, but try to get compiler to fully coalesce reads

		// ensure all data is loaded
		__syncthreads();

		// now each thread loops over every particle in shmem, but doesn't loop past the end of the particle list (since
		// the block might extend that far)
		int end_offset= NLIST_BLOCK_SIZE;
		end_offset = min(end_offset, pdata.N - start);

		if (pidx < pdata.N)
			{ 

			for (int cur_offset = 0; cur_offset < end_offset; cur_offset++)
				{
				// calculate dr
				float dx = px - sdata[cur_offset];
				dx = dx - box.Lx * rintf(dx * box.Lxinv);
				
				if (dx*dx < r_maxsq)
					{
					float dy = py - sdata[cur_offset + NLIST_BLOCK_SIZE];
					dy = dy - box.Ly * rintf(dy * box.Lyinv);
				
					if (dy*dy < r_maxsq)
						{
						float dz = pz - sdata[cur_offset + 2*NLIST_BLOCK_SIZE];
						dz = dz - box.Lz * rintf(dz * box.Lzinv);
				
						float drsq = dx*dx + dy*dy + dz*dz;
	
						// we don't add if we are comparing to ourselves, and we don't add if we are above the cut
						if ((drsq < r_maxsq) && ((start + cur_offset) != pidx) && exclude.x != (start + cur_offset) && exclude.y != (start + cur_offset) && exclude.z != (start + cur_offset) && exclude.w != (start + cur_offset))
							{
							if (n_neigh < nlist.height)
								{
								nlist.list[pidx + n_neigh*nlist.pitch] = start+cur_offset;
								n_neigh++;
								}
							else
								*nlist.overflow = 1;
							}
					
						}
					}
				}
			}
		}

	// now that we are done: update the first row that lists the number of neighbors
	if (pidx < pdata.N)
		{
		nlist.n_neigh[pidx] = n_neigh;
		nlist.last_updated_pos[pidx] = pdata.pos[pidx];
		}
	}

//! Generate the neighbor list on the GPU in O(N^2) time
/*! \param nlist Neighbor list to write out
	\param pdata Particles to generate the neighbor list from
	\param box Box dimensions for handling periodic boundary conditions
	\param r_maxsq Precalculated value for r_max*r_max
		
	see generateNlistNSQ for more information
*/
cudaError_t gpu_compute_nlist_nsq(const gpu_nlist_array &nlist, const gpu_pdata_arrays &pdata, const gpu_boxsize &box, float r_maxsq)
	{
	// setup the grid to run the kernel
	int M = NLIST_BLOCK_SIZE;
	dim3 grid( (pdata.N/M) + 1, 1, 1);
	dim3 threads(M, 1, 1);
	
	// zero the overflow check
	cudaError_t error = cudaMemset(nlist.overflow, 0, sizeof(int));
	if (error != cudaSuccess)
		return error;	
	
	// run the kernel
	gpu_compute_nlist_nsq_kernel<<< grid, threads >>>(nlist, pdata, box, r_maxsq);
	if (!g_gpu_error_checking)
		{
		return cudaSuccess;
		}
	else
		{
		cudaThreadSynchronize();
		return cudaGetLastError();
		}
	}

// vim:syntax=cpp
=======
/*
Highly Optimized Object-Oriented Molecular Dynamics (HOOMD) Open
Source Software License
Copyright (c) 2008 Ames Laboratory Iowa State University
All rights reserved.

Redistribution and use of HOOMD, in source and binary forms, with or
without modification, are permitted, provided that the following
conditions are met:

* Redistributions of source code must retain the above copyright notice,
this list of conditions and the following disclaimer.

* Redistributions in binary form must reproduce the above copyright
notice, this list of conditions and the following disclaimer in the
documentation and/or other materials provided with the distribution.

* Neither the name of the copyright holder nor the names HOOMD's
contributors may be used to endorse or promote products derived from this
software without specific prior written permission.

Disclaimer

THIS SOFTWARE IS PROVIDED BY THE COPYRIGHT HOLDER AND
CONTRIBUTORS ``AS IS''  AND ANY EXPRESS OR IMPLIED WARRANTIES,
INCLUDING, BUT NOT LIMITED TO, THE IMPLIED WARRANTIES OF MERCHANTABILITY
AND FITNESS FOR A PARTICULAR PURPOSE ARE DISCLAIMED. 

IN NO EVENT SHALL THE COPYRIGHT HOLDER OR CONTRIBUTORS  BE LIABLE
FOR ANY DIRECT, INDIRECT, INCIDENTAL, SPECIAL, EXEMPLARY, OR
CONSEQUENTIAL DAMAGES (INCLUDING, BUT NOT LIMITED TO, PROCUREMENT OF
SUBSTITUTE GOODS OR SERVICES; LOSS OF USE, DATA, OR PROFITS; OR BUSINESS
INTERRUPTION) HOWEVER CAUSED AND ON ANY THEORY OF LIABILITY, WHETHER IN
CONTRACT, STRICT LIABILITY, OR TORT (INCLUDING NEGLIGENCE OR OTHERWISE)
ARISING IN ANY WAY OUT OF THE USE OF THIS SOFTWARE, EVEN IF ADVISED OF
THE POSSIBILITY OF SUCH DAMAGE.
*/

// $Id$
// $URL$
// Maintainer: joaander

#include "NeighborListNsqGPU.cuh"
#include "ParticleData.cuh"
#include "gpu_settings.h"

#include <stdio.h>

#ifdef WIN32
#include <cassert>
#else
#include <assert.h>
#endif

/*! \file NeighborListNsqGPU.cu
	\brief Defines data structures and methods used by NeighborListNsqGPU
*/

//! Compile time determined block size for the NSQ neighbor list calculation
const int NLIST_BLOCK_SIZE = 128;

//! Generate the neighbor list on the GPU in O(N^2) time
/*! \param nlist Neighbor list to write out
	\param pdata Particles to generate the neighbor list from
	\param box Box dimensions for handling periodic boundary conditions
	\param r_maxsq Precalculated value for r_max*r_max
	
	each thread is to compute the neighborlist for a single particle i
	each block will load a bunch of particles into shared mem and then each thread will compare it's particle
	to each particle in shmem to see if they are a neighbor. Since all threads in the block access the same 
	shmem element at the same time, the value is broadcast and there are no bank conflicts
	
	the way this funciton loads data, all data arrays need to be padded so they have a multiple of 
	blockDim.x elements. 	
*/
extern "C" __global__ void gpu_compute_nlist_nsq_kernel(gpu_nlist_array nlist, gpu_pdata_arrays pdata, gpu_boxsize box, float r_maxsq)
	{
	// shared data to store all of the particles we compare against
	__shared__ float sdata[NLIST_BLOCK_SIZE*4];
	
	// load in the particle
	int pidx = blockIdx.x * NLIST_BLOCK_SIZE + threadIdx.x;

	float4 pos = make_float4(0.0f, 0.0f, 0.0f, 0.0f);
	if (pidx < pdata.N)
		pos = pdata.pos[pidx];
		
	float px = pos.x;
	float py = pos.y;
	float pz = pos.z;

	// track the number of neighbors added so far
	int n_neigh = 0;
	
	uint4 exclude = make_uint4(0xffffffff, 0xffffffff, 0xffffffff, 0xffffffff);
	if (pidx < pdata.N)
		exclude = nlist.exclusions[pidx];
#if defined(LARGE_EXCLUSION_LIST)
	uint4 exclude2 = make_uint4(0xffffffff, 0xffffffff, 0xffffffff, 0xffffffff);
	uint4 exclude3 = make_uint4(0xffffffff, 0xffffffff, 0xffffffff, 0xffffffff);
	uint4 exclude4 = make_uint4(0xffffffff, 0xffffffff, 0xffffffff, 0xffffffff);
	if (pidx < pdata.N)
		{
		exclude2 = nlist.exclusions2[pidx];
		exclude3 = nlist.exclusions3[pidx];
		exclude4 = nlist.exclusions4[pidx];
		}
#endif
	
	// each block is going to loop over all N particles (this assumes memory is padded to a multiple of blockDim.x)
	// in blocks of blockDim.x
	for (int start = 0; start < pdata.N; start += NLIST_BLOCK_SIZE)
		{
		// load data
		float4 neigh_pos = make_float4(0.0f, 0.0f, 0.0f, 0.0f);
		if (start + threadIdx.x < pdata.N)
			neigh_pos = pdata.pos[start + threadIdx.x];
		
		// make sure everybody is caught up before we stomp on the memory
		__syncthreads();
		sdata[threadIdx.x] = neigh_pos.x;
		sdata[threadIdx.x + NLIST_BLOCK_SIZE] = neigh_pos.y;
		sdata[threadIdx.x + 2*NLIST_BLOCK_SIZE] = neigh_pos.z;
		sdata[threadIdx.x + 3*NLIST_BLOCK_SIZE] = neigh_pos.w; //< unused, but try to get compiler to fully coalesce reads

		// ensure all data is loaded
		__syncthreads();

		// now each thread loops over every particle in shmem, but doesn't loop past the end of the particle list (since
		// the block might extend that far)
		int end_offset= NLIST_BLOCK_SIZE;
		end_offset = min(end_offset, pdata.N - start);

		if (pidx < pdata.N)
			{ 

			for (int cur_offset = 0; cur_offset < end_offset; cur_offset++)
				{
				// calculate dr
				float dx = px - sdata[cur_offset];
				dx = dx - box.Lx * rintf(dx * box.Lxinv);
				
				if (dx*dx < r_maxsq)
					{
					float dy = py - sdata[cur_offset + NLIST_BLOCK_SIZE];
					dy = dy - box.Ly * rintf(dy * box.Lyinv);
				
					if (dy*dy < r_maxsq)
						{
						float dz = pz - sdata[cur_offset + 2*NLIST_BLOCK_SIZE];
						dz = dz - box.Lz * rintf(dz * box.Lzinv);
				
						float drsq = dx*dx + dy*dy + dz*dz;

#if !defined(LARGE_EXCLUSION_LIST)
						// we don't add if we are comparing to ourselves, and we don't add if we are above the cut
						if ((drsq < r_maxsq) && ((start + cur_offset) != pidx) && exclude.x != (start + cur_offset) && exclude.y != (start + cur_offset) && exclude.z != (start + cur_offset) && exclude.w != (start + cur_offset))
							{
							if (n_neigh < nlist.height)
								{
								nlist.list[pidx + n_neigh*nlist.pitch] = start+cur_offset;
								n_neigh++;
								}
							else
								*nlist.overflow = 1;
							}
#else					
						if ((drsq < r_maxsq) && ((start + cur_offset) != pidx) && exclude.x != (start + cur_offset) && exclude.y != (start + cur_offset) 
							&& exclude.z != (start + cur_offset) && exclude.w != (start + cur_offset) && exclude2.x != (start + cur_offset) 
							&& exclude2.y != (start + cur_offset) && exclude2.z != (start + cur_offset) && exclude2.w != (start + cur_offset)
							&& exclude3.x != (start + cur_offset) && exclude3.y != (start + cur_offset) && exclude3.z != (start + cur_offset) 
							&& exclude3.w != (start + cur_offset) && exclude4.x != (start + cur_offset) && exclude4.y != (start + cur_offset) 
							&& exclude4.z != (start + cur_offset) && exclude4.w != (start + cur_offset))
							{
							if (n_neigh < nlist.height)
								{
								nlist.list[pidx + n_neigh*nlist.pitch] = start+cur_offset;
								n_neigh++;
								}
							else
								*nlist.overflow = 1;
							}
#endif
						}
					}
				}
			}
		}

	// now that we are done: update the first row that lists the number of neighbors
	if (pidx < pdata.N)
		{
		nlist.n_neigh[pidx] = n_neigh;
		nlist.last_updated_pos[pidx] = pdata.pos[pidx];
		}
	}

//! Generate the neighbor list on the GPU in O(N^2) time
/*! \param nlist Neighbor list to write out
	\param pdata Particles to generate the neighbor list from
	\param box Box dimensions for handling periodic boundary conditions
	\param r_maxsq Precalculated value for r_max*r_max
		
	see generateNlistNSQ for more information
*/
cudaError_t gpu_compute_nlist_nsq(const gpu_nlist_array &nlist, const gpu_pdata_arrays &pdata, const gpu_boxsize &box, float r_maxsq)
	{
	// setup the grid to run the kernel
	int M = NLIST_BLOCK_SIZE;
	dim3 grid( (pdata.N/M) + 1, 1, 1);
	dim3 threads(M, 1, 1);
	
	// zero the overflow check
	cudaError_t error = cudaMemset(nlist.overflow, 0, sizeof(int));
	if (error != cudaSuccess)
		return error;	
	
	// run the kernel
	gpu_compute_nlist_nsq_kernel<<< grid, threads >>>(nlist, pdata, box, r_maxsq);
	if (!g_gpu_error_checking)
		{
		return cudaSuccess;
		}
	else
		{
		cudaThreadSynchronize();
		return cudaGetLastError();
		}
	}

// vim:syntax=cpp
>>>>>>> 882c057a
<|MERGE_RESOLUTION|>--- conflicted
+++ resolved
@@ -1,208 +1,3 @@
-<<<<<<< HEAD
-/*
-Highly Optimized Object-Oriented Molecular Dynamics (HOOMD) Open
-Source Software License
-Copyright (c) 2008 Ames Laboratory Iowa State University
-All rights reserved.
-
-Redistribution and use of HOOMD, in source and binary forms, with or
-without modification, are permitted, provided that the following
-conditions are met:
-
-* Redistributions of source code must retain the above copyright notice,
-this list of conditions and the following disclaimer.
-
-* Redistributions in binary form must reproduce the above copyright
-notice, this list of conditions and the following disclaimer in the
-documentation and/or other materials provided with the distribution.
-
-* Neither the name of the copyright holder nor the names HOOMD's
-contributors may be used to endorse or promote products derived from this
-software without specific prior written permission.
-
-Disclaimer
-
-THIS SOFTWARE IS PROVIDED BY THE COPYRIGHT HOLDER AND
-CONTRIBUTORS ``AS IS''  AND ANY EXPRESS OR IMPLIED WARRANTIES,
-INCLUDING, BUT NOT LIMITED TO, THE IMPLIED WARRANTIES OF MERCHANTABILITY
-AND FITNESS FOR A PARTICULAR PURPOSE ARE DISCLAIMED. 
-
-IN NO EVENT SHALL THE COPYRIGHT HOLDER OR CONTRIBUTORS  BE LIABLE
-FOR ANY DIRECT, INDIRECT, INCIDENTAL, SPECIAL, EXEMPLARY, OR
-CONSEQUENTIAL DAMAGES (INCLUDING, BUT NOT LIMITED TO, PROCUREMENT OF
-SUBSTITUTE GOODS OR SERVICES; LOSS OF USE, DATA, OR PROFITS; OR BUSINESS
-INTERRUPTION) HOWEVER CAUSED AND ON ANY THEORY OF LIABILITY, WHETHER IN
-CONTRACT, STRICT LIABILITY, OR TORT (INCLUDING NEGLIGENCE OR OTHERWISE)
-ARISING IN ANY WAY OUT OF THE USE OF THIS SOFTWARE, EVEN IF ADVISED OF
-THE POSSIBILITY OF SUCH DAMAGE.
-*/
-
-// $Id$
-// $URL$
-// Maintainer: joaander
-
-#include "NeighborListNsqGPU.cuh"
-#include "ParticleData.cuh"
-#include "gpu_settings.h"
-
-#include <stdio.h>
-
-#ifdef WIN32
-#include <cassert>
-#else
-#include <assert.h>
-#endif
-
-/*! \file NeighborListNsqGPU.cu
-	\brief Defines data structures and methods used by NeighborListNsqGPU
-*/
-
-//! Compile time determined block size for the NSQ neighbor list calculation
-const int NLIST_BLOCK_SIZE = 128;
-
-//! Generate the neighbor list on the GPU in O(N^2) time
-/*! \param nlist Neighbor list to write out
-	\param pdata Particles to generate the neighbor list from
-	\param box Box dimensions for handling periodic boundary conditions
-	\param r_maxsq Precalculated value for r_max*r_max
-	
-	each thread is to compute the neighborlist for a single particle i
-	each block will load a bunch of particles into shared mem and then each thread will compare it's particle
-	to each particle in shmem to see if they are a neighbor. Since all threads in the block access the same 
-	shmem element at the same time, the value is broadcast and there are no bank conflicts
-	
-	the way this funciton loads data, all data arrays need to be padded so they have a multiple of 
-	blockDim.x elements. 	
-*/
-extern "C" __global__ void gpu_compute_nlist_nsq_kernel(gpu_nlist_array nlist, gpu_pdata_arrays pdata, gpu_boxsize box, float r_maxsq)
-	{
-	// shared data to store all of the particles we compare against
-	__shared__ float sdata[NLIST_BLOCK_SIZE*4];
-	
-	// load in the particle
-	int pidx = blockIdx.x * NLIST_BLOCK_SIZE + threadIdx.x;
-
-	float4 pos = make_float4(0.0f, 0.0f, 0.0f, 0.0f);
-	if (pidx < pdata.N)
-		pos = pdata.pos[pidx];
-		
-	float px = pos.x;
-	float py = pos.y;
-	float pz = pos.z;
-
-	// track the number of neighbors added so far
-	int n_neigh = 0;
-	
-	uint4 exclude = make_uint4(0xffffffff, 0xffffffff, 0xffffffff, 0xffffffff);
-	if (pidx < pdata.N)
-		exclude = nlist.exclusions[pidx];
-	
-	// each block is going to loop over all N particles (this assumes memory is padded to a multiple of blockDim.x)
-	// in blocks of blockDim.x
-	for (int start = 0; start < pdata.N; start += NLIST_BLOCK_SIZE)
-		{
-		// load data
-		float4 neigh_pos = make_float4(0.0f, 0.0f, 0.0f, 0.0f);
-		if (start + threadIdx.x < pdata.N)
-			neigh_pos = pdata.pos[start + threadIdx.x];
-		
-		// make sure everybody is caught up before we stomp on the memory
-		__syncthreads();
-		sdata[threadIdx.x] = neigh_pos.x;
-		sdata[threadIdx.x + NLIST_BLOCK_SIZE] = neigh_pos.y;
-		sdata[threadIdx.x + 2*NLIST_BLOCK_SIZE] = neigh_pos.z;
-		sdata[threadIdx.x + 3*NLIST_BLOCK_SIZE] = neigh_pos.w; //< unused, but try to get compiler to fully coalesce reads
-
-		// ensure all data is loaded
-		__syncthreads();
-
-		// now each thread loops over every particle in shmem, but doesn't loop past the end of the particle list (since
-		// the block might extend that far)
-		int end_offset= NLIST_BLOCK_SIZE;
-		end_offset = min(end_offset, pdata.N - start);
-
-		if (pidx < pdata.N)
-			{ 
-
-			for (int cur_offset = 0; cur_offset < end_offset; cur_offset++)
-				{
-				// calculate dr
-				float dx = px - sdata[cur_offset];
-				dx = dx - box.Lx * rintf(dx * box.Lxinv);
-				
-				if (dx*dx < r_maxsq)
-					{
-					float dy = py - sdata[cur_offset + NLIST_BLOCK_SIZE];
-					dy = dy - box.Ly * rintf(dy * box.Lyinv);
-				
-					if (dy*dy < r_maxsq)
-						{
-						float dz = pz - sdata[cur_offset + 2*NLIST_BLOCK_SIZE];
-						dz = dz - box.Lz * rintf(dz * box.Lzinv);
-				
-						float drsq = dx*dx + dy*dy + dz*dz;
-	
-						// we don't add if we are comparing to ourselves, and we don't add if we are above the cut
-						if ((drsq < r_maxsq) && ((start + cur_offset) != pidx) && exclude.x != (start + cur_offset) && exclude.y != (start + cur_offset) && exclude.z != (start + cur_offset) && exclude.w != (start + cur_offset))
-							{
-							if (n_neigh < nlist.height)
-								{
-								nlist.list[pidx + n_neigh*nlist.pitch] = start+cur_offset;
-								n_neigh++;
-								}
-							else
-								*nlist.overflow = 1;
-							}
-					
-						}
-					}
-				}
-			}
-		}
-
-	// now that we are done: update the first row that lists the number of neighbors
-	if (pidx < pdata.N)
-		{
-		nlist.n_neigh[pidx] = n_neigh;
-		nlist.last_updated_pos[pidx] = pdata.pos[pidx];
-		}
-	}
-
-//! Generate the neighbor list on the GPU in O(N^2) time
-/*! \param nlist Neighbor list to write out
-	\param pdata Particles to generate the neighbor list from
-	\param box Box dimensions for handling periodic boundary conditions
-	\param r_maxsq Precalculated value for r_max*r_max
-		
-	see generateNlistNSQ for more information
-*/
-cudaError_t gpu_compute_nlist_nsq(const gpu_nlist_array &nlist, const gpu_pdata_arrays &pdata, const gpu_boxsize &box, float r_maxsq)
-	{
-	// setup the grid to run the kernel
-	int M = NLIST_BLOCK_SIZE;
-	dim3 grid( (pdata.N/M) + 1, 1, 1);
-	dim3 threads(M, 1, 1);
-	
-	// zero the overflow check
-	cudaError_t error = cudaMemset(nlist.overflow, 0, sizeof(int));
-	if (error != cudaSuccess)
-		return error;	
-	
-	// run the kernel
-	gpu_compute_nlist_nsq_kernel<<< grid, threads >>>(nlist, pdata, box, r_maxsq);
-	if (!g_gpu_error_checking)
-		{
-		return cudaSuccess;
-		}
-	else
-		{
-		cudaThreadSynchronize();
-		return cudaGetLastError();
-		}
-	}
-
-// vim:syntax=cpp
-=======
 /*
 Highly Optimized Object-Oriented Molecular Dynamics (HOOMD) Open
 Source Software License
@@ -433,5 +228,4 @@
 		}
 	}
 
-// vim:syntax=cpp
->>>>>>> 882c057a
+// vim:syntax=cpp