--- conflicted
+++ resolved
@@ -69,15 +69,11 @@
 using namespace boost;
 using namespace std;
 
-<<<<<<< HEAD
-/*! \param sysdef System the neighborlist is to compute neighbors for
-=======
 #ifdef ENABLE_CUDA
 #include "gpu_settings.h"
 #endif
 
-/*! \param pdata Particle data the neighborlist is to compute neighbors for
->>>>>>> 6a9f9fd4
+/*! \param sysdef System the neighborlist is to compute neighbors for
 	\param r_cut Cuttoff radius under which particles are considered neighbors
 	\param r_buff Buffer distance to include around the cutoff
 	\post The neighbor list is initialized and the list memory has been allocated,
