--- conflicted
+++ resolved
@@ -61,11 +61,7 @@
 	\param T Temperature set point
 	\param P Pressure set point
 */
-<<<<<<< HEAD
-NPTUpdater::NPTUpdater(boost::shared_ptr<SystemDefinition> sysdef, Scalar deltaT, Scalar tau, Scalar tauP, Scalar T, Scalar P) : Integrator(sysdef, deltaT), m_tau(tau), m_tauP(tauP), m_T(T), m_P(P), m_accel_set(false)
-=======
-NPTUpdater::NPTUpdater(boost::shared_ptr<ParticleData> pdata, Scalar deltaT, Scalar tau, Scalar tauP, boost::shared_ptr<Variant> T, boost::shared_ptr<Variant> P) : Integrator(pdata, deltaT), m_tau(tau), m_tauP(tauP), m_T(T), m_P(P), m_accel_set(false)
->>>>>>> b30c02d3
+NPTUpdater::NPTUpdater(boost::shared_ptr<SystemDefinition> sysdef, Scalar deltaT, Scalar tau, Scalar tauP, boost::shared_ptr<Variant> T, boost::shared_ptr<Variant> P) : Integrator(sysdef, deltaT), m_tau(tau), m_tauP(tauP), m_T(T), m_P(P), m_accel_set(false)
 	{
 	if (m_tau <= 0.0)
 		cout << "***Warning! tau set less than 0.0 in NPTUpdater" << endl;
@@ -376,11 +372,7 @@
 void export_NPTUpdater()
 	{
 	class_<NPTUpdater, boost::shared_ptr<NPTUpdater>, bases<Integrator>, boost::noncopyable>
-<<<<<<< HEAD
-	  ("NPTUpdater", init< boost::shared_ptr<SystemDefinition>, Scalar, Scalar, Scalar, Scalar, Scalar >())
-=======
-	  ("NPTUpdater", init< boost::shared_ptr<ParticleData>, Scalar, Scalar, Scalar, boost::shared_ptr<Variant>, boost::shared_ptr<Variant> >())
->>>>>>> b30c02d3
+	  ("NPTUpdater", init< boost::shared_ptr<SystemDefinition>, Scalar, Scalar, Scalar, boost::shared_ptr<Variant>, boost::shared_ptr<Variant> >())
 		.def("setT", &NPTUpdater::setT)
 		.def("setTau", &NPTUpdater::setTau)
 		.def("setP", &NPTUpdater::setP)
