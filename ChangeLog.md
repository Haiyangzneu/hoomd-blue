# HOOMD-blue Change Log

[TOC]

## v2.3.0

Not yet released

*New features*

* General:
    * Store `BUILD_*` CMake variables in the hoomd cmake cache for use in external plugins.

* MD:
    * Improve performance with `md.constrain.rigid` in multi-GPU simulations.

* HPMC:
    * Enabled simulations involving spherical walls and convex spheropolyhedral particle shapes.

*Deprecated*

## v2.2.3

<<<<<<< HEAD
Not yet released
=======
Released 2018/01/25
>>>>>>> 1e86eec9

*Bug fixes*

* Write default values to gsd frames when non-default values are present in frame 0.
* `md.wall.force_shifted_lj` now works.
* Fix a bug in HPMC where `run()` would not start after `restore_state` unless shape parameters were also set from python.
* Fix a bug in HPMC Box MC updater where moves were attempted with zero weight.
* `dump.gsd()` now writes `hpmc` shape state correctly when there are multiple particle types.
* `hpmc.integrate.polyhedron()` now produces correct results on the GPU.
* Fix binary compatibility across python minor versions.

## v2.2.2

Released 2017/12/04

*Bug fixes*

* `md.dihedral.table.set_from_file` now works.
* Fix a critical bug where forces in MPI simulations with rigid bodies or anisotropic particles were incorrectly calculated
* Ensure that ghost particles are updated after load balancing.
* `meta.dump_metadata` no longer reports an error when used with `md.constrain.rigid`
* Miscellaneous documentation fixes
* `dump.gsd` can now write GSD files with 0 particles in a frame
* Explicitly report MPI synchronization delays due to load imbalance with `profile=True`
* Correctly compute net torque of rigid bodies with anisotropic constituent particles in MPI execution on multiple ranks
* Fix `PotentialPairDPDThermoGPU.h` for use in external plugins
* Use correct ghost region with `constrain.rigid` in MPI execution on multiple ranks
* `hpmc.update.muvt()` now works with `depletant_mode='overlap_regions'`
* Fix the sampling of configurations with in `hpmc.update.muvt` with depletants
* Fix simulation crash after modifying a snapshot and re-initializing from it
* The pressure in simulations with rigid bodies (`md.constrain.rigid()`) and MPI on multiple ranks is now computed correctly

## v2.2.1

Released 2017/10/04

*Bug fixes*

* Add special pair headers to install target
* Fix a bug where `hpmc.integrate.convex_polyhedron`, `hpmc.integrate.convex_spheropolyhedron`, `hpmc.integrate.polyedron`, `hpmc.integrate.faceted_sphere`, `hpmc.integrate.sphere_union` and `hpmc.integrate.convex_polyhedron_union` produced spurious overlaps on the GPU

## v2.2.0

Released 2017/09/08

*New features*

* General:
    * Add `hoomd.hdf5.log` to log quantities in hdf5 format. Matrix quantities can be logged.
    * `dump.gsd` can now save internal state to gsd files. Call `dump_state(object)` to save the state for a particular object. The following objects are supported:
        * HPMC integrators save shape and trial move size state.
    * Add *dynamic* argument to `hoomd.dump.gsd` to specify which quantity categories should be written every frame.
    * HOOMD now inter-operates with other python libraries that set the active CUDA device.
    * Add generic capability for bidirectional ghost communication, enabling multi body potentials in MPI simulation.

* MD:
    * Added support for a 3 body potential that is harmonic in the local density.
    * `force.constant` and `force.active` can now apply torques.
    * `quiet` option to `nlist.tune` to quiet the output of the embedded `run()` commands.
    * Add special pairs as exclusions from neighbor lists.
    * Add cosine squared angle potential `md.angle.cosinesq`.
    * Add `md.pair.DLVO()` for evaluation of colloidal dispersion and electrostatic forces.
    * Add Lennard-Jones 12-8 pair potential.
    * Add Buckingham (exp-6) pair potential.
    * Add Coulomb 1-4 special_pair potential.
    * Check that composite body dimensions are consistent with minimum image convention and generate an error if they are not.
    * `md.integrate.mode.minimize_fire()` now supports anisotropic particles (i.e. composite bodies)
    * `md.integrate.mode.minimize_fire()` now supports flexible specification of integration methods
    * `md.integrate.npt()/md.integrate.nph()` now accept a friction parameter (gamma) for damping out box fluctuations during minimization runs
    * Add new command `integrate.mode_standard.reset_methods()` to clear NVT and NPT integrator variables


* HPMC:
    * `hpmc.integrate.sphere_union()` takes new capacity parameter to optimize performance for different shape sizes
    * `hpmc.integrate.polyhedron()` takes new capacity parameter to optimize performance for different shape sizes
    * `hpmc.integrate.convex_polyhedron` and `convex_spheropolyhedron` now support arbitrary numbers of vertices, subject only to memory limitations (`max_verts` is now ignored).
    * HPMC integrators restore state from a gsd file read by `init.read_gsd` when the option `restore_state` is `True`.
    * Deterministic HPMC integration on the GPU (optional): `mc.set_params(deterministic=True)`.
    * New `hpmc.update.boxmc.ln_volume()` move allows logarithmic volume moves for fast equilibration.
    * New shape: `hpmc.integrate.convex_polyhedron_union` performs simulations of unions of convex polyhedra.
    * `hpmc.field.callback()` now enables MC energy evaluation in a python function
    * The option `depletant_mode='overlap_regions'` for `hpmc.integrate.*` allows the selection of a new depletion algorithm that restores the diffusivity of dilute colloids in dense depletant baths

*Deprecated*

* HPMC: `hpmc.integrate.sphere_union()` no longer needs the `max_members` parameter.
* HPMC: `hpmc.integrate.convex_polyhedron` and `convex_spheropolyhedron` no longer needs the `max_verts` parameter.
* The *static* argument to `hoomd.dump.gsd` should no longer be used. Use *dynamic* instead.

*Bug fixes*

* HPMC:
    * `hpmc.integrate.sphere_union()` and `hpmc.integrate.polyhedron()` missed overlaps.
    * Fix alignment error when running implicit depletants on GPU with ntrial > 0.
    * HPMC integrators now behave correctly when the user provides different RNG seeds on different ranks.
    * Fix a bug where overlapping configurations were produced with `hpmc.integrate.faceted_sphere()`

* MD:
    * `charge.pppm()` with `order=7` now gives correct results
    * The PPPM energy for particles excluded as part of rigid bodies now correctly takes into account the periodic boundary conditions

* EAM:
    * `metal.pair.eam` now produces correct results.

*Other changes*

* Optimized performance of HPMC sphere union overlap check and polyhedron shape
* Improved performance of rigid bodies in MPI simulations
* Support triclinic boxes with rigid bodies
* Raise an error when an updater is given a period of 0
* Revised compilation instructions
* Misc documentation improvements
* Fully document `constrain.rigid`
* `-march=native` is no longer set by default (this is now a suggestion in the documentation)
* Compiler flags now default to CMake defaults
* `ENABLE_CUDA` and `ENABLE_MPI` CMake options default OFF. User must explicitly choose to enable optional dependencies.
* HOOMD now builds on powerpc+CUDA platforms (tested on summitdev)
* Improve performance of GPU PPPM force calculation
* Use sphere tree to further improve performance of `hpmc.integrate.sphere_union()`

## v2.1.9

Released 2017/08/22

*Bug fixes*

* Fix a bug where the log quantity `momentum` was incorrectly reported in MPI simulations.
* Raise an error when the user provides inconsistent  `charge` or `diameter` lists to `md.constrain.rigid`.
* Fix a bug where `pair.compute_energy()` did not report correct results in MPI parallel simulations.
* Fix a bug where make rigid bodies with anisotropic constituent particles did not work on the GPU.
* Fix hoomd compilation after the rebase in the cub repository.
* `deprecated.dump.xml()` now writes correct results when particles have been added or deleted from the simulation.
* Fix a critical bug where `charge.pppm()` calculated invalid forces on the GPU

## v2.1.8

Released 2017/07/19

*Bug fixes*

* `init.read_getar` now correctly restores static quantities when given a particular frame.
* Fix bug where many short calls to `run()` caused incorrect results when using `md.integrate.langevin`.
* Fix a bug in the Saru pseudo-random number generator that caused some double-precision values to be drawn outside the valid range [0,1) by a small amount. Both floats and doubles are now drawn on [0,1).
* Fix a bug where coefficients for multi-character unicode type names failed to process in Python 2.

*Other changes*

* The Saru generator has been moved into `hoomd/Saru.h`, and plugins depending on Saru or SaruGPU will need to update their includes. The `SaruGPU` class has been removed. Use `hoomd::detail::Saru` instead for both CPU and GPU plugins.

## v2.1.7

Released 2017/05/11

*Bug fixes*

* Fix PPM exclusion handling on the CPU
* Handle `r_cut` for special pairs correctly
* Fix tauP reference in NPH documentation
* Fixed ``constrain.rigid`` on compute 5.x.
* Fixed random seg faults when using sqlite getar archives with LZ4 compression
* Fixed XZ coupling with ``hoomd.md.integrate.npt`` integration
* Fixed aspect ratio with non-cubic boxes in ``hoomd.hpmc.update.boxmc``

## v2.1.6

Released 2017/04/12

*Bug fixes*

* Document `hpmc.util.tune_npt`
* Fix dump.getar.writeJSON usage with MPI execution
* Fix a bug where integrate.langevin and integrate.brownian correlated RNGs between ranks in multiple CPU execution
* Bump CUB to version 1.6.4 for improved performance on Pascal architectures. CUB is now embedded using a git submodule. Users upgrading existing git repositories should reinitialize their git submodules with ``git submodule update --init``
* CMake no longer complains when it finds a partial MKL installation.

## v2.1.5

Released 2017/03/09

*Bug fixes*

* Fixed a compile error on Mac

## v2.1.4

Released 2017/03/09

*Bug fixes*

* Fixed a bug re-enabling disabled integration methods
* Fixed a bug where adding particle types to the system failed for anisotropic pair potentials
* scipy is no longer required to execute DEM component unit tests
* Issue a warning when a subsequent call to context.initialize is given different arguments
* DPD now uses the seed from rank 0 to avoid incorrect simulations when users provide different seeds on different ranks
* Miscellaneous documentation updates
* Defer initialization message until context.initialize
* Fixed a problem where a momentary dip in TPS would cause walltime limited jobs to exit prematurely
* HPMC and DEM components now correctly print citation notices

## v2.1.3

Released 2017/02/07

*Bug fixes*

* Fixed a bug where the WalltimeLimitReached was ignored

## v2.1.2

Released 2017/01/11

*Bug fixes*

* (HPMC) Implicit depletants with spheres and faceted spheres now produces correct ensembles
* (HPMC) Implicit depletants with ntrial > 0 now produces correct ensembles
* (HPMC) NPT ensemble in HPMC (`hpmc.update.boxmc`) now produces correct ensembles
* Fix a bug where multiple nvt/npt integrators caused warnings from analyze.log.
* update.balance() is properly ignored when only one rank is available
* Add missing headers to plugin install build
* Fix a bug where charge.pppm calculated an incorrect pressure

* Other changes *

* Drop support for compute 2.0 GPU devices
* Support cusolver with CUDA 8.0

## v2.1.1

Released 2016/10/23

*Bug fixes*

* Fix `force.active` memory allocation bug
* Quiet Python.h warnigns when building (python 2.7)
* Allow multi-character particle types in HPMC (python 2.7)
* Enable `dump.getar.writeJSON` in MPI
* Allow the flow to change directions in `md.update.mueller_plathe_flow`
* Fix critical bug in MPI communication when using HPMC integrators

## v2.1.0

Released 2016/10/04

*New features*

* enable/disable overlap checks between pairs of constituent particles for `hpmc.integrate.sphere_union()`
* Support for non-additive mixtures in HPMC, overlap checks can now be enabled/disabled per type-pair
* Add `md.constrain.oned` to constrain particles to move in one dimension
* `hpmc.integrate.sphere_union()` now takes max_members as an optional argument, allowing to use GPU memory more efficiently
* Add `md.special_pair.lj()` to support scaled 1-4 (or other) exclusions in all-atom force fields
* `md.update.mueller_plathe_flow()`: Method to create shear flows in MD simulations
* `use_charge` option for `md.pair.reaction_field`
* `md.charge.pppm()` takes a Debye screening length as an optional parameter
* `md.charge.pppm()` now computes the rigid body correction to the PPPM energy

*Deprecated*

* HPMC: the `ignore_overlaps` flag is replaced by `hpmc.integrate.interaction_matrix`

*Other changes*

* Optimized MPI simulations of mixed systems with rigid and non-rigid bodies
* Removed dependency on all boost libraries. Boost is no longer needed to build hoomd
* Intel compiler builds are no longer supported due to c++11 bugs
* Shorter compile time for HPMC GPU kernels
* Include symlinked external components in the build process
* Add template for external components
* Optimized dense depletant simulations with HPMC on CPU

*Bug fixes*

* fix invalid mesh energy in non-neutral systems with `md.charge.pppm()`
* Fix invalid forces in simulations with many bond types (on GPU)
* fix rare cases where analyze.log() would report a wrong pressure
* fix possible illegal memory access when using `md.constrain.rigid()` in GPU MPI simulations
* fix a bug where the potential energy is misreported on the first step with `md.constrain.rigid()`
* Fix a bug where the potential energy is misreported in MPI simulations with `md.constrain.rigid()`
* Fix a bug where the potential energy is misreported on the first step with `md.constrain.rigid()`
* `md.charge.pppm()` computed invalid forces
* Fix a bug where PPPM interactions on CPU where not computed correctly
* Match logged quantitites between MPI and non-MPI runs on first time step
* Fix `md.pair.dpd` and `md.pair.dpdlj` `set_params`
* Fix diameter handling in DEM shifted WCA potential
* Correctly handle particle type names in lattice.unitcell
* Validate `md.group.tag_list` is consistent across MPI ranks

## v2.0.3

Released 2016/08/30

* hpmc.util.tune now works with particle types as documented
* Fix pressure computation with pair.dpd() on the GPU
* Fix a bug where dump.dcd corrupted files on job restart
* Fix a bug where HPMC walls did not work correctly with MPI
* Fix a bug where stdout/stderr did not appear in MPI execution
* HOOMD will now report an human readable error when users forget context.initialize()
* Fix syntax errors in frenkel ladd field

## v2.0.2

Released 2016/08/09

* Support CUDA Toolkit 8.0
* group.rigid()/nonrigid() did not work in MPI simulations
* Fix builds with ENABLE_DOXYGEN=on
* Always add -std=c++11 to the compiler command line arguments
* Fix rare infinite loops when using hpmc.integrate.faceted_sphere
* Fix hpmc.util.tune to work with more than one tunable
* Fix a bug where dump.gsd() would write invalid data in simulations with changing number of particles
* replicate() sometimes did not work when restarting a simulation

## v2.0.1

Released 2016/07/15

*Bug fixes*

* Fix acceptance criterion in mu-V-T simulations with implicit depletants (HPMC).
* References to disabled analyzers, computes, updaters, etc. are properly freed from the simulation context.
* Fix a bug where `init.read_gsd` ignored the `restart` argument.
* Report an error when HPMC kernels run out of memory.
* Fix ghost layer when using rigid constraints in MPI runs.
* Clarify definition of the dihedral angle.

## v2.0.0

Released 2016/06/22

HOOMD-blue v2.0 is released under a clean BSD 3-clause license.

*New packages*

* `dem` - simulate faceted shapes with dynamics
* `hpmc` - hard particle Monte Carlo of a variety of shape classes.

*Bug fixes*

* Angles, dihedrals, and impropers no longer initialize with one default type.
* Fixed a bug where integrate.brownian gave the same x,y, and z velocity components.
* Data proxies verify input types and vector lengths.
* dump.dcd no longer generates excessive metadata traffic on lustre file systems

*New features*

* Distance constraints `constrain.distance` - constrain pairs of particles to a fixed separation distance
* Rigid body constraints `constrain.rigid` - rigid bodies now have central particles, and support MPI and replication
* Multi-GPU electrostatics `charge.pppm` - the long range electrostatic forces are now supported in MPI runs
* `context.initialize()` can now be called multiple times - useful in jupyter notebooks
* Manage multiple simulations in a single job script with `SimulationContext` as a python context manager.
* `util.quiet_status() / util.unquiet_status()` allow users to control if line status messages are output.
* Support executing hoomd in Jupyter (ipython) notebooks. Notice, warning, and error messages now show up in the
  notebook output blocks.
* `analyze.log` can now register python callback functions as sources for logged quantities.
* The GSD file format (http://gsd.readthedocs.io) is fully implemented in hoomd
    * `dump.gsd` writes GSD trajectories and restart files (use `truncate=true` for restarts).
    * `init.read_gsd` reads GSD file and initializes the system, and can start the simulation
       from any frame in the GSD file.
    * `data.gsd_snapshot` reads a GSD file into a snapshot which can be modified before system
      initialization with `init.read_snapshot`.
    * The GSD file format is capable of storing all particle and topology data fields in hoomd,
      either static at frame 0, or varying over the course of the trajectory. The number of
      particles, types, bonds, etc. can also vary over the trajectory.
* `force.active` applies an active force (optionally with rotational diffusion) to a group of particles
* `update.constrain_ellipsoid` constrains particles to an ellipsoid
* `integrate.langevin` and `integrate.brownian` now apply rotational noise and damping to anisotropic particles
* Support dynamically updating groups. `group.force_update()` forces the group to rebuild according
  to the original selection criteria. For example, this can be used to periodically update a cuboid
  group to include particles only in the specified region.
* `pair.reaction_field` implements a pair force for a screened electrostatic interaction of a charge pair in a
  dielectric medium.
* `force.get_energy` allows querying the potential energy of a particle group for a specific force
* `init.create_lattice` initializes particles on a lattice.
    * `lattice.unitcell` provides a generic unit cell definition for `create_lattice`
    * Convenience functions for common lattices: sq, hex, sc, bcc, fcc.
* Dump and initialize commands for the GTAR file format (http://libgetar.readthedocs.io).
    * GTAR can store trajectory data in zip, tar, sqlite, or bare directories
    * The current version stores system properties, later versions will be able to capture log, metadata, and other
      output to reduce the number of files that a job script produces.
* `integrate.npt` can now apply a constant stress tensor to the simulation box.
* Faceted shapes can now be simulated through the `dem` component.

*Changes that require job script modifications*

* `context.initialize()` is now required before any other hoomd script command.
* `init.reset()` no longer exists. Use `context.initialize()` or activate a `SimulationContext`.
* Any scripts that relied on undocumented members of the `globals` module will fail. These variables have been moved to
  the `context` module and members of the currently active `SimulationContext`.
* bonds, angles, dihedrals, and impropers no longer use the `set_coeff` syntax. Use `bond_coeff.set`, `angle_coeff.set`,
  `dihedral_coeff.set`, and `improper_coeff.set` instead.
* `hoomd_script` no longer exists, python commands are now spread across `hoomd`, `hoomd.md`, and other sub packages.
* `integrate.\*_rigid()` no longer exists. Use a standard integrator on `group.rigid_center()`, and define rigid bodies
  using `constrain.rigid()`
* All neighbor lists must be explicitly created using `nlist.\*`, and each pair potential must be attached explicitly
  to a neighbor list. A default global neighbor list is no longer created.
* Moved cgcmm into its own package.
* Moved eam into the metal package.
* Integrators now take `kT` arguments for temperature instead of `T` to avoid confusion on the units of temperature.
* phase defaults to 0 for updaters and analyzers so that restartable jobs are more easily enabled by default.
* `dump.xml` (deprecated) requires a particle group, and can dump subsets of particles.

*Other changes*

* CMake minimum version is now 2.8
* Convert particle type names to `str` to allow unicode type name input
* `__version__` is now available in the top level package
* `boost::iostreams` is no longer a build dependency
* `boost::filesystem` is no longer a build dependency
* New concepts page explaining the different styles of neighbor lists
* Default neighbor list buffer radius is more clearly shown to be r_buff = 0.4
* Memory usage of `nlist.stencil` is significantly reduced
* A C++11 compliant compiler is now required to build HOOMD-blue

*Removed*

* Removed `integrate.bdnvt`: use `integrate.langevin`
* Removed `mtk=False` option from `integrate.nvt` - The MTK NVT integrator is now the only implementation.
* Removed `integrate.\*_rigid()`: rigid body functionality is now contained in the standard integration methods
* Removed the global neighbor list, and thin wrappers to the neighbor list in `nlist`.
* Removed PDB and MOL2 dump writers.
* Removed init.create_empty

*Deprecated*

* Deprecated analyze.msd.
* Deprecated dump.xml.
* Deprecated dump.pos.
* Deprecated init.read_xml.
* Deprecated init.create_random.
* Deprecated init.create_random_polymers.

## v1.3.3

Released 2016/03/06

*Bug fixes*

* Fix problem incluing `hoomd.h` in plugins
* Fix random memory errors when using walls

## v1.3.2

Released 2016/02/08

*Bug fixes*

* Fix wrong access to system.box
* Fix kinetic energy logging in MPI
* Fix particle out of box error if particles are initialized on the boundary in MPI
* Add integrate.brownian to the documentation index
* Fix misc doc typos
* Fix runtime errors with boost 1.60.0
* Fix corrupt metadata dumps in MPI runs

## v1.3.1

Released 2016/1/14

*Bug fixes*

* Fix invalid MPI communicator error with Intel MPI
* Fix python 3.5.1 seg fault

## v1.3.0

Released 2015/12/8

*New features*

* Automatically load balanced domain decomposition simulations.
* Anisotropic particle integrators.
* Gay-Berne pair potential.
* Dipole pair potential.
* Brownian dynamics `integrate.brownian`
* Langevin dynamics `integrate.langevin` (formerly `bdnvt`)
* `nlist.stencil` to compute neighbor lists using stencilled cell lists.
* Add single value scale, `min_image`, and `make_fraction` to `data.boxdim`
* `analyze.log` can optionally not write a file and now supports querying current quantity values.
* Rewritten wall potentials.
    * Walls are now sums of planar, cylindrical, and spherical half-spaces.
    * Walls are defined and can be modified in job scripts.
    * Walls execute on the GPU.
    * Walls support per type interaction parameters.
    * Implemented for: lj, gauss, slj, yukawa, morse, force_shifted_lj, and mie potentials.
* External electric field potential: `external.e_field`

*Bug fixes*

* Fixed a bug where NVT integration hung when there were 0 particles in some domains.
* Check SLURM environment variables for local MPI rank identification
* Fixed a typo in the box math documentation
* Fixed a bug where exceptions weren't properly passed up to the user script
* Fixed a bug in the velocity initialization example
* Fixed an openmpi fork() warning on some systems
* Fixed segfaults in PPPM
* Fixed a bug where compute.thermo failed after reinitializing a system
* Support list and dict-like objects in init.create_random_polymers.
* Fall back to global rank to assign GPUs if local rank is not available

*Deprecated commands*

* `integrate.bdnvt` is deprecated. Use `integrate.langevin` instead.
* `dump.bin` and `init.bin` are now removed. Use XML files for restartable jobs.

*Changes that may break existing scripts*

* `boxdim.wrap` now returns the position and image in a tuple, where it used to return just the position.
* `wall.lj` has a new API
* `dump.bin` and `init.bin` have been removed.

## v1.2.1

Released 2015/10/22

*Bug fixes*

* Fix a crash when adding or removing particles and reinitializing
* Fix a bug where simulations hung on sm 5.x GPUs with CUDA 7.5
* Fix compile error with long tests enabled
* Issue a warning instead of an error for memory allocations greater than 4 GiB.
* Fix invalid RPATH when building inside `zsh`.
* Fix incorrect simulations with `integrate.npt_rigid`
* Label mie potential correctly in user documentation

## v1.2.0

Released 2015/09/30

*New features*

* Performance improvements for systems with large particle size disparity
* Bounding volume hierarchy (tree) neighbor list computation
* Neighbor lists have separate `r_cut` values for each pair of types
* addInfo callback for dump.pos allows user specified information in pos files

*Bug fixes*

* Fix `test_pair_set_energy` unit test, which failed on numpy < 1.9.0
* Analyze.log now accepts unicode strings.
* Fixed a bug where calling `restore_snapshot()` during a run zeroed potential parameters.
* Fix segfault on exit with python 3.4
* Add `cite.save()` to documentation
* Fix a problem were bond forces are computed incorrectly in some MPI configurations
* Fix bug in pair.zbl
* Add pair.zbl to the documentation
* Use `HOOMD_PYTHON_LIBRARY` to avoid problems with modified CMake builds that preset `PYTHON_LIBRARY`

## v1.1.1

Released 2015/07/21

*Bug fixes*

* `dump.xml(restart=True)` now works with MPI execution
* Added missing documentation for `meta.dump_metadata`
* Build all unit tests by default
* Run all script unit tests through `mpirun -n 1`

## v1.1.0

Released 2015/07/14

*New features*

* Allow builds with ninja.
* Allow K=0 FENE bonds.
* Allow number of particles types to change after initialization.
```system.particles.types.add('newType')```
* Allow number of particles to change after initialization.
```
system.particles.add('A')
del system.particles[0]
```
* OPLS dihedral
* Add `phase` keyword to analyzers and dumps to make restartable jobs easier.
* `HOOMD_WALLTIME_STOP` environment variable to stop simulation runs before they hit a wall clock limit.
* `init.read_xml()` Now accepts an initialization and restart file.
* `dump.xml()` can now write restart files.
* Added documentation concepts page on writing restartable jobs.
* New citation management infrastructure. `cite.save()` writes `.bib` files with a list of references to features
  actively used in the current job script.
* Snapshots expose data as numpy arrays for high performance access to particle properties.
* `data.make_snapshot()` makes a new empty snapshot.
* `analyze.callback()` allows multiple python callbacks to operate at different periods.
* `comm.barrier()` and `comm.barrier_all()` allow users to insert barriers into their scripts.
* Mie pair potential.
* `meta.dump_metadata()` writes job metadata information out to a json file.
* `context.initialize()` initializes the execution context.
* Restart option for `dump.xml()`

*Bug fixes*

* Fix slow performance when initializing `pair.slj()`in MPI runs.
* Properly update particle image when setting position from python.
* PYTHON_SITEDIR hoomd shell launcher now calls the python interpreter used at build time.
* Fix compile error on older gcc versions.
* Fix a bug where rigid bodies had 0 velocity when restarting jobs.
* Enable `-march=native` builds in OS X clang builds.
* Fix `group.rigid()` and `group.nonrigid()`.
* Fix image access from the python data access proxies.
* Gracefully exit when launching MPI jobs with mixed execution configurations.

*Changes that may require updated job scripts*

* `context.initialize()` **must** be called before any `comm` method that queries the MPI rank. Call it as early as
  possible in your job script (right after importing `hoomd_script`) to avoid problems.

*Deprecated*

* `init.create_empty()` is deprecated and will be removed in a future version. Use `data.make_snapshot()` and
  `init.read_snapshot()` instead.
* Job scripts that do not call `context.initialize()` will result in a warning message. A future version of HOOMD
  will require that you call `context.initialize()`.

*Removed*

* Several `option` commands for controlling the execution configuration. Replaced with `context.initialize`.

## v1.0.5

Released 2015/05/19

*Bug fixes*

* Fix segfault when changing integrators
* Fix system.box to indicate the correct number of dimensions
* Fix syntax error in comm.get_rank with --nrank
* Enable CUDA enabled builds with the intel compiler
* Use CMake builtin FindCUDA on recent versions of CMake
* GCC_ARCH env var sets the -march command line option to gcc at configure time
* Auto-assign GPU-ids on non-compute exclusive systems even with --mode=gpu
* Support python 3.5 alpha
* Fix a bug where particle types were doubled with boost 1.58.0
* Fix a bug where angle_z=true dcd output was inaccurate near 0 angles
* Properly handle lj.wall potentials with epsilon=0.0 and particles on top of the walls

## v1.0.4

Released 2015/04/07

*Bug fixes*

* Fix invalid virials computed in rigid body simulations when multi-particle bodies crossed box boundaries
* Fix invalid forces/torques for rigid body simulations caused by race conditions
* Fix compile errors on Mac OS X 10.10
* Fix invalid pair force computations caused by race conditions
* Fix invalid neighbour list computations caused by race conditions on Fermi generation GPUs

*Other*

* Extremely long running unit tests are now off by default. Enable with -DHOOMD_SKIP_LONG_TESTS=OFF
* Add additional tests to detect race conditions and memory errors in kernels

## v1.0.3

Released 2015/03/18

**Bug fixes**

* Enable builds with intel MPI
* Silence warnings coming from boost and python headers

## v1.0.2

Released 2015/01/21

**Bug fixes**

* Fixed a bug where `linear_interp` would not take a floating point value for *zero*
* Provide more useful error messages when cuda drivers are not present
* Assume device count is 0 when `cudaGetDeviceCount()` returns an error
* Link to python statically when `ENABLE_STATIC=on`
* Misc documentation updates

## v1.0.1

Released 2014/09/09

**Bug fixes**

1. Fixed bug where error messages were truncated and HOOMD exited with a segmentation fault instead (e.g. on Blue Waters)
1. Fixed bug where plug-ins did not load on Blue Waters
1. Fixed compile error with gcc4.4 and cuda5.0
1. Fixed syntax error in `read_snapshot()`
1. Fixed a bug where `init.read_xml throwing` an error (or any other command outside of `run()`) would hang in MPI runs
1. Search the install path for hoomd_script - enable the hoomd executable to be outside of the install tree (useful with cray aprun)
1. Fixed CMake 3.0 warnings
1. Removed dependancy on tr1/random
1. Fixed a bug where `analyze.msd` ignored images in the r0_file
1. Fixed typos in `pair.gauss` documentation
1. Fixed compile errors on Ubuntu 12.10
1. Fix failure of `integrate.nvt` to reach target temperature in analyze.log. The fix is a new symplectic MTK integrate.nvt integrator. Simulation results in hoomd v1.0.0 are correct, just the temperature and velocity outputs are off slightly.
1. Remove MPI from Mac OS X dmg build.
1. Enable `import hoomd_script as ...`

*Other changes*

1. Added default compile flag -march=native
1. Support CUDA 6.5
1. Binary builds for CentOS/RHEL 6, Fedora 20, Ubuntu 14.04 LTS, and Ubuntu 12.04 LTS.

## Version 1.0.0

Released 2014/05/25

*New features*

* Support for python 3
* New NPT integrator capable of flexible coupling schemes
* Triclinic unit cell support
* MPI domain decomposition
* Snapshot save/restore
* Autotune block sizes at run time
* Improve performance in small simulation boxes
* Improve performance with smaller numbers of particles per GPU
* Full double precision computations on the GPU (compile time option must be enabled, binary builds provided on the download page are single precision)
* Tabulated bond potential `bond.table`
* Tabulated angle potential `angle.table`
* Tabulated dihedral potental `dihedral.table`
* `update.box_resize` now accepts `period=None` to trigger an immediate update of the box without creating a periodic updater
* `update.box_resize` now replaces *None* arguments with the current box parameters
* `init.create_random` and `init.create_random_polymers` can now create random configurations in triclinc and 2D boxes
* `init.create_empty` can now create triclinic boxes
* particle, bond, angle, dihedral, and impropers types can now be named in `init.create_empty`
* `system.replicate` command replicates the simulation box

*Bug fixes*

* Fixed a bug where init.create_random_polymers failed when lx,ly,lz were not equal.
* Fixed a bug in init.create_random_polymers and init.create_random where the separation radius was not accounted for correctly
* Fixed a bug in bond.* where random crashes would occur when more than one bond type was defined
* Fixed a bug where dump.dcd did not write the period to the file

*Changes that may require updated job scripts*

* `integrate.nph`: A time scale `tau_p` for the relaxation of the barostat is now required instead of the barostat mass *W* of the previous release.
The time scale is the relaxation time the barostat would have at an average temperature `T_0 = 1`, and it is related to the internally used
(Andersen) Barostat mass *W* via `W = d N T_0 tau_p^2`, where *d* is the dimensionsality and *N* the number of particles.
* `sorter` and `nlist` are now modules, not variables in the `__main__` namespace.
* Data proxies function correctly in MPI simulations, but are extremely slow. If you use `init.create_empty`, consider separating the generation step out to a single rank short execution that writes an XML file for the main run.
* `update.box_resize(Lx=...)` no longer makes cubic box updates, instead it will keep the current **Ly** and **Lz**. Use the `L=...` shorthand for cubic box updates.
* All `init.*` commands now take `data.boxdim` objects, instead of `hoomd.boxdim` (or *3-tuples*). We strongly encourage the use of explicit argument names for `data.boxdim()`. In particular, if `hoomd.boxdim(123)` was previously used to create a cubic box, it is now required to use `data.boxdim(L=123)` (CORRECT) instead of `data.boxdim(123)` (INCORRECT), otherwise a box with unit dimensions along the y and z axes will be created.
* `system.dimensions` can no longer be set after initialization. System dimensions are now set during initialization via the `data.boxdim` interface. The dimensionality of the system can now be queried through `system.box`.
* `system.box` no longer accepts 3-tuples. It takes `data.boxdim` objects.
* `system.dimensions` no longer exists. Query the dimensionality of the system from `system.box`. Set the dimensionality of the system by passing an appropriate `data.boxdim` to an `init` method.
* `init.create_empty` no longer accepts `n_*_types`. Instead, it now takes a list of strings to name the types.

*Deprecated*

* Support for G80, G200 GPUs.
* `dump.bin` and `read.bin`. These will be removed in v1.1 and replaced with a new binary format.

*Removed*

* OpenMP mult-core execution (replaced with MPI domain decomposition)
* `tune.find_optimal_block_size` (replaced by Autotuner)

## Version 0.11.3

Released 2013/05/10

*Bug fixes*

* Fixed a bug where charge.pppm could not be used after init.reset()
* Data proxies can now set body angular momentum before the first run()
* Fixed a bug where PPPM forces were incorrect on the GPU

## Version 0.11.2

Released 2012/12/19

*New features*

* Block sizes tuned for K20

*Bug fixes*

* Warn user that PPPM ignores rigid body exclusions
* Document that proxy iterators need to be deleted before init.reset()
* Fixed a bug where body angular momentum could not be set
* Fixed a bug where analyze.log would report nan for the pressure tensor in nve and nvt simulations

## Version 0.11.1

Released 2012/11/2

*New features*

* Support for CUDA 5.0
* Binary builds for Fedora 16 and OpenSUSE 12.1
* Automatically specify /usr/bin/gcc to nvcc when the configured gcc is not supported

*Bug fixes*

* Fixed a compile error with gcc 4.7
* Fixed a bug where PPPM forces were incorrect with neighborlist exclusions
* Fixed an issue where boost 1.50 and newer were not detected properly when BOOST_ROOT is set
* Fixed a bug where accessing force data in python prevented init.reset() from working
* Fixed a bug that prevented pair.external from logging energy
* Fixed a unit test that failed randomly

## Version 0.11.0

2012-07-27

*New features*

1. Support for Kepler GPUs (GTX 680)
1. NPH integration (*integrate.nph*)
1. Compute full pressure tensor
1. Example plugin for new bond potentials
1. New syntax for bond coefficients: *_bond_.bond_coeff.set('type', _params_)*
1. New external potential: *external.periodic* applies a periodic potential along one direction (uses include inducing lamellar phases in copolymer systems)
1. Significant performance increases when running *analyze.log*, *analyze.msd*, *update.box_resize*, *update.rescale_temp*, or *update.zero_momentum* with a small period
1. Command line options may now be overwritten by scripts, ex: *options.set_gpu(2)*
1. Added *--user* command line option to allow user defined options to be passed into job scripts, ex: *--user="-N=5 -phi=0.56"*
1. Added *table.set_from_file* method to enable reading table based pair potentials from a file
1. Added *--notice-level* command line option to control how much extra information is printed during a run. Set to 0 to disable, or any value up to 10. At 10, verbose debugging information is printed.
1. Added *--msg-file* command line option which redirects the message output to a file
1. New pair potential *pair.force_shifted_lj* : Implements http://dx.doi.org/10.1063/1.3558787

*Bug fixes*

1. Fixed a bug where FENE bonds were sometimes computed incorrectly
1. Fixed a bug where pressure was computed incorrectly when using pair.dpd or pair.dpdlj
1. Fixed a bug where using OpenMP and CUDA at the same time caused invalid memory accesses
1. Fixed a bug where RPM packages did not work on systems where the CUDA toolkit was not installed
1. Fixed a bug where rigid body velocities were not set from python
1. Disabled OpenMP builds on Mac OS X. HOOMD-blue w/ openmp enabled crashes due to bugs in Apple's OpenMP implementation.
1. Fixed a bug that allowed users to provide invalid rigid body data and cause a seg fault.
1. Fixed a bug where using PPPM resulted in error messages on program exit.

*API changes*

1. Bond potentials rewritten with template evaluators
1. External potentials use template evaluators
1. Complete rewrite of ParticleData - may break existing plugins
1. Bond/Angle/Dihedral data structures rewritten
    * The GPU specific data structures are now generated on the GPU
1. DPDThermo and DPDLJThermo are now processed by the same template class
1. Headers that cannot be included by nvcc now throw an error when they are
1. CUDA 4.0 is the new minimum requirement
1. Rewrote BoxDim to internally handle minimum image conventions
1. HOOMD now only compiles ptx code for the newest architecture, this halves the executable file size
1. New Messenger class for global control of messages printed to the screen / directed to a file.

*Testing changes*

1. Automated test suite now performs tests on OpenMPI + CUDA builds
1. Valgrind tests added back into automated test suite
1. Added CPU test in bd_ridid_updater_tests
1. ctest -S scripts can now set parallel makes (with cmake > 2.8.2)

## Version 0.10.1

2012-02-10

1. Add missing entries to credits page
1. Add `dist_check` option to neighbor list. Can be used to force neighbor list builds at a specified frequency (useful in profiling runs with nvvp).
1. Fix typos in ubuntu compile documentation
1. Add missing header files to hoomd.h
1. Add torque to the python particle data access API
1. Support boost::filesystem API v3
1. Expose name of executing gpu, n_cpu, hoomd version, git sha1, cuda version, and compiler version to python
1. Fix a bug where multiple `nvt_rigid` or `npt_rigid` integrators didn't work correctly
1. Fix missing pages in developer documentation

## Version 0.10.0

2011-12-14

*New features*

1. Added *pair.dpdlj* which uses the DPD thermostat and the Lennard-Jones potential. In previous versions, this could be accomplished by using two pair commands but at the cost of reduced performance.
1. Additional example scripts are now present in the documentation. The example scripts are cross-linked to the commands that are used in them.
1. Most dump commands now accept the form: *dump.ext(filename="filename.ext")* which immediately writes out filename.ext.
1. Added _vis_ parameter to dump.xml which enables output options commonly used in files written for the purposes of visulization. dump.xml also now accepts parameters on the instantiation line. Combined with the previous feature, *dump.xml(filename="file.xml", vis=True)* is now a convenient short hand for what was previously
<pre><code class="python">
xml = dump.xml()
xml.set_params(position = True, mass = True, diameter = True, \
                         type = True, bond = True, angle = True, \
                         dihedral = True, improper = True, charge = True)
xml.write(filename="file.xml")
</code></pre>
1. Specify rigid bodies in XML input files
1. Simulations that contain rigid body constraints applied to groups of particles in BDNVT, NVE, NVT, and NPT ensembles.
    * *integrate.bdnvt_rigid*
    * *integrate.nve_rigid*
    * *integrate.nvt_rigid*
    * *integrate.npt_rigid*
1. Energy minimization of rigid bodies (*integrate.mode_minimize_rigid_fire*)
1. Existing commands are now rigid-body aware
    * update.rescale_temp
    * update.box_resize
    * update.enforce2d
    * update.zero_momentum
1. NVT integration using the Berendsen thermostat (*integrate.berendsen*)
1. Bonds, angles, dihedrals, and impropers can now be created and deleted with the python data access API.
1. Attribution clauses added to the HOOMD-blue license.

*Changes that may break existing job scripts*

1. The _wrap_ option to *dump.dcd* has been changed to _unwrap_full_ and its meaning inverted. *dump.dcd* now offers two options for unwrapping particles, _unwrap_full_ fully unwraps particles into their box image and _unwrap_rigid_ unwraps particles in rigid bodies so that bodies are not broken up across a box boundary.

*Bug/fixes small enhancements*

1. Fixed a bug where launching hoomd on mac os X 10.5 always resulted in a bus error.
1. Fixed a bug where DCD output restricted to a group saved incorrect data.
1. force.constant may now be applied to a group of particles, not just all particles
1. Added C++ plugin example that demonstrates how to add a pair potential in a plugin
1. Fixed a bug where box.resize would always transfer particle data even in a flat portion of the variant
1. OpenMP builds re-enabled on Mac OS X
1. Initial state of integrate.nvt and integrate.npt changed to decrease oscillations at startup.
1. Fixed a bug where the polymer generator would fail to initialize very long polymers
1. Fixed a bug where images were passed to python as unsigned ints.
1. Fixed a bug where dump.pdb wrote coordinates in the wrong order.
1. Fixed a rare problem where a file written by dump.xml would not be read by init.read_xml due to round-off errors.
1. Increased the number of significant digits written out to dump.xml to make them more useful for ad-hoc restart files.
1. Potential energy and pressure computations that slow performance are now only performed on those steps where the values are actually needed.
1. Fixed a typo in the example C++ plugin
1. Mac build instructions updated to work with the latest version of macports
1. Fixed a bug where set_period on any dump was ineffective.
1. print_status_line now handles multiple lines
1. Fixed a bug where using bdnvt tally with per type gammas resulted in a race condition.
1. Fix an issue where ENABLE_CUDA=off builds gave nonsense errors when --mode=gpu was requested.
1. Fixed a bug where dumpl.xml could produce files that init.xml would not read
1. Fixed a typo in the example plugin
1. Fix example that uses hoomd as a library so that it compiles.
1. Update maintainer lines
1. Added message to nlist exclusions that notifies if diameter or body exclusions are set.
1. HOOMD-blue is now hosted in a git repository
1. Added bibtex bibliography to the user documentation
1. Converted user documentation examples to use doxygen auto cross-referencing \example commands
1. Fix a bug where particle data is not released in dump.binary
1. ENABLE_OPENMP can now be set in the ctest builds
1. Tuned block sizes for CUDA 4.0
1. Removed unsupported GPUS from CUDA_ARCH_LIST

## Version 0.9.2

2011-04-04

*Note:* only major changes are listed here.

*New features*

1. *New exclusion option:* Particles can now be excluded from the neighbor list based on diameter consistent with pair.slj.
1. *New pair coeff syntax:* Coefficients for multiple type pairs can be specified conveniently on a single line.
<pre><code class="python">
coeff.set(['A', 'B', 'C', 'D'], ['A', 'B', 'C', 'D'], epsilon=1.0)
</code></pre>
1. *New documentation:* HOOMD-blue's system of units is now fully documented, and every coefficient in the documentation is labeled with the appropriate unit.
1. *Performance improvements:* Performance has been significantly boosted for simulations of medium sized systems (5,000-20,000 particles). Smaller performance boosts were made to larger runs.
1. *CUDA 3.2 support:* HOOMD-blue is now fully tested and performance tuned for use with CUDA 3.2.
1. *CUDA 4.0 support:* HOOMD-blue compiles with CUDA 4.0 and passes initial tests.
1. *New command:* tune.r_buff performs detailed auto-tuning of the r_buff neighborlist parameter.
1. *New installation method:* RPM, DEB, and app bundle packages are now built for easier installation
1. *New command:* charge.pppm computes the full long range electrostatic interaction using the PPPM method

*Bug/fixes small enhancements*

1. Fixed a bug where the python library was linked statically.
1. Added the PYTHON_SITEDIR setting to allow hoomd builds to install into the native python site directory.
1. FIRE energy minimization convergence criteria changed to require both energy *and* force to converge
1. Clarified that groups are static in the documentation
1. Updated doc comments for compatibility with Doxygen#7.3
1. system.particles.types now lists the particle types in the simulation
1. Creating a group of a non-existant type is no longer an error
1. Mention XML file format for walls in wall.lj documentation
1. Analyzers now profile themselves
1. Use "\n" for newlines in dump.xml - improves performance when writing many XML files on a NFS file system
1. Fixed a bug where the neighbor list build could take an exceptionally long time (several seconds) to complete the first build.
1. Fixed a bug where certain logged quantities always reported as 0 on the first step of the simulation.
1. system.box can now be used to read and set the simulation box size from python
1. Numerous internal API updates
1. Fixed a bug the resulted in incorrect behavior when using integrate.npt on the GPU.
1. Removed hoomd launcher shell script. In non-sitedir installs, ${HOOMD_ROOT}/bin/hoomd is now the executable itself
1. Creating unions of groups of non-existent types no longer produces a seg fault
1. hoomd now builds on all cuda architectures. Modify CUDA_ARCH_LIST in cmake to add or remove architectures from the build
1. hoomd now builds with boost#46.0
1. Updated hoomd icons to maize/blue color scheme
1. hoomd xml file format bumped to#3, adds support for charge.
1. FENE and harmonic bonds now handle 0 interaction parameters and 0 length bonds more gracefully
1. The packaged plugin template now actually builds and installs into a recent build of hoomd

## Version 0.9.1

2010-10-08

*Note:* only major changes are listed here.

*New features*

1. *New constraint*: constrain.sphere constrains a group of particles to the surface of a sphere
1. *New pair potential/thermostat*: pair.dpd implements the standard DPD conservative, random, and dissipative forces
1. *New pair potential*: pair.dpd_conservative applies just the conservative DPD potential
1. *New pair potential*: pair.eam implements the Embedded Atom Method (EAM) and supports both *alloy* and *FS* type computations.
1. *Faster performance*: Cell list and neighbor list code has been rewritten for performance.
    * In our benchmarks, *performance increases* ranged from *10-50%* over HOOMD-blue 0.9.0. Simulations with shorter cutoffs tend to attain a higher performance boost than those with longer cutoffs.
    * We recommended that you *re-tune r_buff* values for optimal performance with 0.9.1.
    * Due to the nature of the changes, *identical runs* may produce *different trajectories*.
1. *Removed limitation*: The limit on the number of neighbor list exclusions per particle has been removed. Any number of exclusions can now be added per particle. Expect reduced performance when adding excessive numbers of exclusions.

*Bug/fixes small enhancements*

1. Pressure computation is now correct when constraints are applied.
1. Removed missing files from hoomd.h
1. pair.yukawa is no longer referred to by "gaussian" in the documentation
1. Fermi GPUs are now prioritized over per-Fermi GPUs in systems where both are present
1. HOOMD now compiles against CUDA 3.1
1. Momentum conservation significantly improved on compute#x hardware
1. hoomd plugins can now be installed into user specified directories
1. Setting r_buff=0 no longer triggers exclusion list updates on every step
1. CUDA 2.2 and older are no longer supported
1. Workaround for compiler bug in 3.1 that produces extremely high register usage
1. Disabled OpenMP compile checks on Mac OS X
1. Support for compute 2.1 devices (such as the GTX 460)

## Version 0.9.0

2010-05-18

*Note:* only major changes are listed here.

*New features*

1. *New pair potential*: Shifted LJ potential for particles of varying diameters (pair.slj)
1. *New pair potential*: Tabulated pair potential (pair.table)
1. *New pair potential*: Yukawa potential (pair.yukawa)
1. *Update to pair potentials*: Most pair potentials can now accept different values of r_cut for different type pairs. The r_cut specified in the initial pair.*** command is now treated as the default r_cut, so no changes to scripts are necessary.
1. *Update to pair potentials*: Default pair coeff values are now supported. The parameter alpha for lj now defaults to#0, so there is no longer a need to specify it for a majority of simulations.
1. *Update to pair potentials*: The maximum r_cut needed for the neighbor list is now determined at the start of each run(). In simulations where r_cut may decrease over time, increased performance will result.
1. *Update to pair potentials*: Pair potentials are now specified via template evaluator classes. Adding a new pair potential to hoomd now only requires a small amount of additional code.
1. *Plugin API* : Advanced users/developers can now write, install, and use plugins for hoomd without needing to modify core hoomd source code
1. *Particle data access*: User-level hoomd scripts can now directly access the particle data. For example, one can change all particles in the top half of the box to be type B:
<pre><code class="python">
top = group.cuboid(name="top", zmin=0)
for p in top:
    p.type = 'B'
</code></pre>
    . *All* particle data including position, velocity, type, ''et cetera'', can be read and written in this manner. Computed forces and energies can also be accessed in a similar way.
1. *New script command*: init.create_empty() can be used in conjunction with the particle data access above to completely initialize a system within the hoomd script.
1. *New script command*: dump.bin() writes full binary restart files with the entire system state, including the internal state of integrators.
    - File output can be gzip compressed (if zlib is available) to save space
    - Output can alternate between two different output files for safe crash recovery
1. *New script command*: init.read_bin() reads restart files written by dump.bin()
1. *New option*: run() now accepts a quiet option. When True, it eliminates the status information printouts that go to stdout.
1. *New example script*: Example 6 demonstrates the use of the particle data access routines to initialize a system. It also demonstrates how to initialize velocities from a gaussian distribution
1. *New example script*: Example 7 plots the pair.lj potential energy and force as evaluated by hoomd. It can trivially be modified to plot any potential in hoomd.
1. *New feature*: Two dimensional simulations can now be run in hoomd: #259
1. *New pair potential*: Morse potential for particles of varying diameters (pair.morse)
1. *New command*: run_upto will run a simulation up to a given time step number (handy for breaking long simulations up into many independent jobs)
1. *New feature*: HOOMD on the CPU is now accelerated with OpenMP.
1. *New feature*: integrate.mode_minimize_fire performs energy minimization using the FIRE algorithm
1. *New feature*: analyze.msd can now accept an xml file specifying the initial particle positions (for restarting jobs)
1. *Improved feature*: analyze.imd now supports all IMD commands that VMD sends (pause, kill, change trate, etc.)
1. *New feature*: Pair potentials can now be given names, allowing multiple potentials of the same type to be logged separately. Additionally, potentials that are disabled and not applied to the system dynamics can be optionally logged.
1. *Performance improvements*: Simulation performance has been increased across the board, but especially when running systems with very low particle number densities.
1. *New hardware support*: 0.9.0 and newer support Fermi GPUs
1. *Deprecated hardware support*: 0.9.x might continue run on compute#1 GPUs but that hardware is no longer officially supported
1. *New script command*: group.tag_list() takes a python list of particle tags and creates a group
1. *New script command*: compute.thermo() computes thermodynamic properties of a group of particles for logging
1. *New feature*: dump.dcd can now optionally write out only those particles that belong to a specified group

*Changes that will break jobs scripts written for 0.8.x*

1. Integration routines have changed significantly to enable new use cases. Where scripts previously had commands like:
<pre><code class="python">
integrate.nve(dt=0.005)
</code></pre>
    they now need
<pre><code class="python">
all = group.all()
integrate.mode_standard(dt=0.005)
integrate.nve(group=all)
</code></pre>
    . Integrating only specific groups of particles enables simulations to fix certain particles in place or integrate different parts of the system at different temperatures, among many other possibilities.
1. sorter.set_params no longer takes the ''bin_width'' argument. It is replaced by a new ''grid'' argument, see the documentation for details.
1. conserved_quantity is no longer a quantity available for logging. Instead log the nvt reservoir energy and compute the total conserved quantity in post processing.

*Bug/fixes small enhancements*

1. Fixed a bug where boost#38 is not found on some machines
1. dump.xml now has an option to write particle accelerations
1. Fixed a bug where periods like 1e6 were not accepted by updaters
1. Fixed a bug where bond.fene forces were calculated incorrectly between particles of differing diameters
1. Fixed a bug where bond.fene energies were computed incorrectly when running on the GPU
1. Fixed a bug where comments in hoomd xml files were not ignored as they aught to be: #331
1. It is now possible to prevent bond exclusions from ever being added to the neighbor list: #338
1. init.create_random_polymers can now generate extremely dense systems and will warn the user about large memory usage
1. variant.linear_interp now accepts a user-defined zero (handy for breaking long simulations up into many independent jobs)
1. Improved installation and compilation documentation
1. Integration methods now silently ignore when they are given an empty group
1. Fixed a bug where disabling all forces resulted in some forces still being applied
1. Integrators now behave in a reasonable way when given empty groups
1. Analyzers now accept a floating point period
1. run() now aborts immediately if limit_hours=0 is specified.
1. Pair potentials that diverge at r=0 will no longer result in invalid simulations when the leading coefficients are set to zero.
1. integrate.bdnvt can now tally the energy transferred into/out of the "reservoir", allowing energy conservation to be monitored during bd simulation runs.
1. Most potentials now prevent NaN results when computed for overlapping particles
1. Stopping a simulation from a callback or time limit no longer produces invalid simulations when continued
1. run() commands limited with limit_hours can now be set to only stop on given timestep multiples
1. Worked around a compiler bug where pair.morse would crash on Fermi GPUs
1. ULF stability improvements for G200 GPUs.


## Version 0.8.2

2009-09-10

*Note:* only major changes are listed here.

*New features*

1. Quantities that vary over time can now be specified easily in scripts with the variant.linear_interp command.
1. Box resizing updater (update.box_resize) command that uses the time varying quantity command to grow or shrink the simulation box.
1. Individual run() commands can be limited by wall-clock time
1. Angle forces can now be specified
1. Dihedral forces can now be specified
1. Improper forces can now be specified
1. 1-3 and 1-4 exclusions from the cutoff pair force can now be chosen
1. New command line option: --minimize-cpu-usage cuts the CPU usage of HOOMD down to 10% of one CPU core while only decreasing overall performance by 10%
1. Major changes have been made in the way HOOMD chooses the device on which to run (all require CUDA 2.2 or newer)
   * there are now checks that an appropriate NVIDIA drivers is installed
   * running without any command line options will now correctly revert to running on the CPU if no capable GPUs are installed
   * when no gpu is explicitly specified, the default choice is now prioritized to choose the fastest GPU and one that is not attached to a display first
   * new command line option: --ignore-display-gpu will prevent HOOMD from executing on any GPU attached to a display
   * HOOMD now prints out a short description of the GPU(s) it is running on
   * on linux, devices can be set to compute-exclusive mode and HOOMD will then automatically choose the first free GPU (see the documentation for details)
1. nlist.reset_exclusions command to control the particles that are excluded from the neighbor list


*Bug/fixes small enhancements*

1. Default block size change to improve stability on compute#3 devices
1. ULF workaround on GTX 280 now works with CUDA 2.2
1. Standalone benchmark executables have been removed and replaced by in script benchmarking commands
1. Block size tuning runs can now be performed automatically using the python API and results can be saved on the local machine
1. Fixed a bug where GTX 280 bug workarounds were not properly applied in CUDA 2.2
1. The time step read in from the XML file can now be optionally overwritten with a user-chosen one
1. Added support for CUDA 2.2
1. Fixed a bug where the WCA forces included in bond.fene had an improper cutoff
1. Added support for a python callback to be executed periodically during a run()
1. Removed demos from the hoomd downloads. These will be offered separately on the webpage now to keep the required download size small.
1. documentation improvements
1. Significantly increased performance of dual-GPU runs when build with CUDA 2.2 or newer
1. Numerous stability and performance improvements
1. Temperatures are now calculated based on 3N-3 degrees of freedom. See #283 for a more flexible system that is coming in the future.
1. Emulation mode builds now work on systems without an NVIDIA card (CUDA 2.2 or newer)
1. HOOMD now compiles with CUDA 2.3
1. Fixed a bug where uninitialized memory was written to dcd files
1. Fixed a bug that prevented the neighbor list on the CPU from working properly with non-cubic boxes
1. There is now a compile time hack to allow for more than 4 exclusions per particle
1. Documentation added to aid users in migrating from LAMMPS
1. hoomd_script now has an internal version number useful for third party scripts interfacing with it
1. VMD#8.7 is now found by the live demo scripts
1. live demos now run in vista 64-bit
1. init.create_random_polymers can now create polymers with more than one type of bond

## Version 0.8.1

2009-03-24

*Note:* only major changes are listed here.

*New features*

1. Significant performance enhancements
1. New build option for compiling on UMich CAC clusters: ENABLE_CAC_GPU_ID compiles HOOMD to read in the *$CAC_GPU_ID* environment variable and use it to determine which GPUs to execute on. No --gpu command line required in job scripts any more.
1. Particles can now be assigned a *non-unit mass*
1. *init.reset()* command added to allow for the creation of a looped series of simulations all in python
1. *dump.pdb()* command for writing PDB files
1. pair.lj now comes with an option to *shift* the potential energy to 0 at the cutoff
1. pair.lj now comes with an opiton to *smoothly switch* both the *potential* and *force* to 0 at the cutoff with the XPLOR smoothing function
1. *Gaussian pair potential* computation added (pair.gauss)
1. update and analyze commands can now be given a function to determine a non-linear rate to run at
1. analyze.log, and dump.dcd can now append to existing files

*Changes that will break scripts from 0.8.0*

1. *dump.mol2()* has been changed to be more consistent with other dump commands. In order to get the same result as the previous behavior, replace
<pre><code class="python">
 dump.mol2(filename="file.mol2")
</code></pre>
 with
 <pre><code class="python">
 mol2 = dump.mol2()
 mol2.write(filename="file.mol2")
</code></pre>
1. Grouping commands have been moved to their own package for organizational purposes. *group_all()* must now be called as *group.all()* and similarly for tags and type.

*Bug/fixes small enhancements*

1. Documentation updates
1. DCD file writing no longer crashes HOOMD in windows
1. !FindBoost.cmake is patched upstream. Use CMake 2.6.3 if you need BOOST_ROOT to work correctly
1. Validation tests now run with --gpu_error_checking
1. ULF bug workarounds are now enabled only on hardware where they are needed. This boosts performance on C1060 and newer GPUs.
1. !FindPythonLibs now always finds the shared python libraries, if they exist
1. "make package" now works fine on mac os x
1. Fixed erroneously reported dangerous neighbor list builds when using --mode=cpu
1. Small tweaks to the XML file format.
1. Numerous performance enhancements
1. Workaround for ULF on compute#1 devices in place
1. dump.xml can now be given the option "all=true" to write all fields
1. total momentum can now be logged by analyze.log
1. HOOMD now compiles with boost#38 (and hopefully future versions)
1. Updaters can now be given floating point periods such as 1e5
1. Additional warnings are now printed when HOOMD is about to allocate a large amount of memory due to the specification of an extremely large box size
1. run() now shows up in the documentation index
1. Default sorter period is now 100 on CPUs to improve performance on chips with small caches


## Version 0.8.0

2008-12-22

*Note:* only major changes are listed here.

*New features*

1. Addition of FENE bond potential
1. Addition of update.zero_momentum command to zero a system's linear momentum
1. Brownian dynamics integration implemented
1. Multi-GPU simulations
1. Particle image flags are now tracked. analyze.msd command added to calculate the mean squared displacement.

*Changes that will break scripts from 0.7.x*

1. analyze.log quantity names have changed

*Bug/fixes small enhancements*

1. Performance of the neighbor list has been increased significantly on the GPU (overall performance improvements are approximately 10%)
1. Profile option added to the run() command
1. Warnings are now correctly printed when negative coefficients are given to bond forces
1. Simulations no longer fail on G200 cards
1. Mac OS X binaries will be provided for download: new documentation for installing on Mac OS x has been written
1. Two new demos showcasing large systems
1. Particles leaving the simulation box due to bad initial conditions now generate an error
1. win64 installers will no longer attempt to install on win32 and vice-versa
1. neighborlist check_period now defaults to 1
1. The elapsed time counter in run() now continues counting time over multiple runs.
1. init.create_random_polymers now throws an error if the bond length is too small given the specified separation radii
1. Fixed a bug where a floating point value for the count field in init.create_random_polymers produced an error
1. Additional error checking to test if particles go NaN
1. Much improved status line printing for identifying hoomd_script commands
1. Numerous documentation updates
1. The VS redistributable package no longer needs to be installed to run HOOMD on windows (these files are distributed with HOOMD)
1. Now using new features in doxygen#5.7 to build pdf user documentation for download.
1. Performance enhancements of the Lennard-Jones pair force computation, thanks to David Tarjan
1. A header prefix can be added to log files to make them more gnuplot friendly
1. Log quantities completely revamped. Common quantities (i.e. kinetic energy, potential energy can now be logged in any simulation)
1. Particle groups can now be created. Currently only analyze.msd makes use of them.
1. The CUDA toolkit no longer needs to be installed to run a packaged HOOMD binary in windows.
1. User documentation can now be downloaded as a pdf.
1. Analyzers and updaters now count time 0 as being the time they were created, instead of time step 0.
1. Added job test scripts to aid in validating HOOMD
1. HOOMD will now build with default settings on a linux/unix-like OS where the boost static libraries are not installed, but the dynamic ones are.

----

## Version 0.7.1

2008-09-12

1. Fixed bug where extremely large box dimensions resulted in an argument error - ticket:118
1. Fixed bug where simulations ran incorrectly with extremely small box dimensions - ticket:138

----

## Version 0.7.0

2008-08-12

*Note:* only major changes are listed here.

1. Stability and performance improvements.
1. Cleaned up the hoomd_xml file format.
1. Improved detection of errors in hoomd_xml files significantly.
1. Users no longer need to manually specify HOOMD_ROOT, unless their installation is non-standard
1. Particle charge can now be read in from a hoomd_xml file
1. Consistency changes in the hoomd_xml file format: HOOMD 0.6.0 XML files are not compatible. No more compatibility breaking changes are planned after 0.7.0
1. Enabled parallel builds in MSVC for faster compilation times on multicore systems
1. Numerous small bug fixes
1. New force compute for implementing walls
1. Documentation updates
1. Support for CUDA 2.0
1. Bug fixed allowing simulations with no integrator
1. Support for boost#35.0
1. Cleaned up GPU code interface
1. NVT integrator now uses tau (period) instead of Q (the mass of the extra degree of freedom).
1. Added option to NVE integration to limit the distance a particle moves in a single time step
1. Added code to dump system snapshots in the DCD file format
1. Particle types can be named by strings
1. A snapshot of the initial configuration can now be written in the .mol2 file format
1. The default build settings now enable most of the optional features
1. Separated the user and developer documentation
1. Mixed polymer systems can now be generated inside HOOMD
1. Support for CMake 2.6.0
1. Wrote the user documentation
1. GPU selection from the command line
1. Implementation of the job scripting system
1. GPU can now handle neighbor lists that overflow
1. Energies are now calculated
1. Added a logger for logging energies during a simulation run
1. Code now actually compiles on Mac OS X
1. Benchmark and demo scripts now use the new scripting system
1. Consistent error message format that is more visible.
1. Multiple types of bonds each with the own coefficients are now supported
1. Added python scripts to convert from HOOMD's XML file format to LAMMPS input and dump files
1. Fixed a bug where empty xml nodes in input files resulted in an error message
1. Fixed a bug where HOOMD seg faulted when a particle left the simulation , vis=True)* is now a convenient short hand for what was previously
box now works fine on mac os x
1. Fixed erroneously reported dangerous neighbor list builds when using --mode=cpu
1. Small tweaks to the XML file format.
1. Numerous performance enhancements
1. Workaround for ULF on compute#1 devices in place
1. dump.xml can now be given the option<|MERGE_RESOLUTION|>--- conflicted
+++ resolved
@@ -21,11 +21,7 @@
 
 ## v2.2.3
 
-<<<<<<< HEAD
-Not yet released
-=======
 Released 2018/01/25
->>>>>>> 1e86eec9
 
 *Bug fixes*
 
